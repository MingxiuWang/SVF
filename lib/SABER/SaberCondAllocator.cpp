//===- PathAllocator.cpp -- Path condition analysis---------------------------//
//
//                     SVF: Static Value-Flow Analysis
//
// Copyright (C) <2013->  <Yulei Sui>
//

// This program is free software: you can redistribute it and/or modify
// it under the terms of the GNU General Public License as published by
// the Free Software Foundation, either version 3 of the License, or
// (at your option) any later version.

// This program is distributed in the hope that it will be useful,
// but WITHOUT ANY WARRANTY; without even the implied warranty of
// MERCHANTABILITY or FITNESS FOR A PARTICULAR PURPOSE.  See the
// GNU General Public License for more details.

// You should have received a copy of the GNU General Public License
// along with this program.  If not, see <http://www.gnu.org/licenses/>.
//
//===----------------------------------------------------------------------===//


/*
 * PathAllocator.cpp
 *
 *  Created on: Apr 3, 2014
 *      Author: Yulei Sui
 */

#include "Util/Options.h"
#include "SABER/SaberCondAllocator.h"
#include "Util/DPItem.h"
#include "Graphs/SVFG.h"
#include <climits>

using namespace SVF;
using namespace SVFUtil;

u64_t DPItem::maximumBudget = ULONG_MAX - 1;
u32_t ContextCond::maximumCxtLen = 0;
u32_t ContextCond::maximumCxt = 0;
u32_t ContextCond::maximumPathLen = 0;
u32_t ContextCond::maximumPath = 0;
u32_t SaberCondAllocator::totalCondNum = 0;


SaberCondAllocator::SaberCondAllocator()
{

}

/*!
 * Allocate path condition for each branch
 */
void SaberCondAllocator::allocate(const SVFModule *M)
{
    DBOUT(DGENERAL, outs() << pasMsg("path condition allocation starts\n"));

    for (const auto &func: *M)
    {
        if (!SVFUtil::isExtCall(func))
        {
            // Allocate conditions for a program.
            for (SVFFunction::const_iterator bit = func->begin(), ebit = func->end();
                    bit != ebit; ++bit)
            {
                const SVFBasicBlock* bb = *bit;
                collectBBCallingProgExit(*bb);
                allocateForBB(*bb);
            }
        }
    }

    if (Options::PrintPathCond)
        printPathCond();

    DBOUT(DGENERAL, outs() << pasMsg("path condition allocation ends\n"));
}

/*!
 * Allocate conditions for a basic block and propagate its condition to its successors.
 */
void SaberCondAllocator::allocateForBB(const SVFBasicBlock &bb)
{

    u32_t succ_number = bb.getNumSuccessors();

    // if successor number greater than 1, allocate new decision variable for successors
    if (succ_number > 1)
    {

        //allocate log2(num_succ) decision variables
        double num = log(succ_number) / log(2);
        u32_t bit_num = (u32_t) ceil(num);
        u32_t succ_index = 0;
        std::vector<Condition> condVec;
        for (u32_t i = 0; i < bit_num; i++)
        {
            const SVFInstruction* svfInst = LLVMModuleSet::getLLVMModuleSet()->getSVFInstruction(bb.getLLVMBasicBlock()->getTerminator());
            condVec.push_back(newCond(svfInst));
        }

        // iterate each successor
        for (const SVFBasicBlock* svf_succ_bb : bb.getSuccessors())
        {
            Condition path_cond = getTrueCond();

            ///TODO: handle BranchInst and SwitchInst individually here!!

            // for each successor decide its bit representation
            // decide whether each bit of succ_index is 1 or 0, if (three successor) succ_index is 000 then use C1^C2^C3
            // if 001 use C1^C2^negC3
            for (u32_t j = 0; j < bit_num; j++)
            {
                //test each bit of this successor's index (binary representation)
                u32_t tool = 0x01 << j;
                if (tool & succ_index)
                {
                    path_cond = condAnd(path_cond, (condNeg(condVec.at(j))));
                }
                else
                {
                    path_cond = condAnd(path_cond, condVec.at(j));
                }
            }
            setBranchCond(&bb, svf_succ_bb, path_cond);

            succ_index++;
        }

    }
}

/*!
 * Get a branch condition
 */
SaberCondAllocator::Condition SaberCondAllocator::getBranchCond(const SVFBasicBlock* bb, const SVFBasicBlock* succ) const
{
    u32_t pos = bb->getBBSuccessorPos(succ);
    if(bb->getNumSuccessors() == 1)
        return getTrueCond();
    else
    {
        BBCondMap::const_iterator it = bbConds.find(bb);
        assert(it != bbConds.end() && "basic block does not have branch and conditions??");
        CondPosMap::const_iterator cit = it->second.find(pos);
        assert(cit != it->second.end() && "no condition on the branch??");
        return cit->second;
    }
}

SaberCondAllocator::Condition SaberCondAllocator::getEvalBrCond(const SVFBasicBlock* bb, const SVFBasicBlock* succ)
{
    if (getCurEvalSVFGNode() && getCurEvalSVFGNode()->getValue())
        return evaluateBranchCond(bb, succ);
    else
        return getBranchCond(bb, succ);
}

/*!
 * Set a branch condition
 */
void SaberCondAllocator::setBranchCond(const SVFBasicBlock* bb, const SVFBasicBlock* succ, const Condition &cond)
{
    /// we only care about basic blocks have more than one successor
    assert(bb->getNumSuccessors() > 1 && "not more than one successor??");
    u32_t pos = bb->getBBSuccessorPos(succ);
    CondPosMap& condPosMap = bbConds[bb];

    /// FIXME: llvm getNumSuccessors allows duplicated block in the successors, it makes this assertion fail
    /// In this case we may waste a condition allocation, because the overwrite of the previous cond
    //assert(condPosMap.find(pos) == condPosMap.end() && "this branch has already been set ");

    condPosMap[pos] = cond;
}

/*!
 * Evaluate null like expression for source-sink related bug detection in SABER
 */
SaberCondAllocator::Condition
SaberCondAllocator::evaluateTestNullLikeExpr(const BranchStmt *branchStmt, const SVFBasicBlock* succ)
{

    const SVFBasicBlock* succ1 = branchStmt->getSuccessor(0)->getBB();

    if (isTestNullExpr(branchStmt->getCondition()->getValue()))
    {
        // succ is then branch
        if (succ1 == succ)
            return getFalseCond();
        // succ is else branch
        else
            return getTrueCond();
    }
    if (isTestNotNullExpr(branchStmt->getCondition()->getValue()))
    {
        // succ is then branch
        if (succ1 == succ)
            return getTrueCond();
        // succ is else branch
        else
            return getFalseCond();
    }
    return Condition::nullExpr();
}

/*!
 * Evaluate condition for program exit (e.g., exit(0))
 */
SaberCondAllocator::Condition SaberCondAllocator::evaluateProgExit(const BranchStmt *branchStmt, const SVFBasicBlock* succ)
{
    const SVFBasicBlock* succ1 = branchStmt->getSuccessor(0)->getBB();
    const SVFBasicBlock* succ2 = branchStmt->getSuccessor(1)->getBB();

    bool branch1 = isBBCallsProgExit(succ1);
    bool branch2 = isBBCallsProgExit(succ2);

    /// then branch calls program exit
    if (branch1 && !branch2)
    {
        // succ is then branch
        if (succ1 == succ)
            return getFalseCond();
        // succ is else branch
        else
            return getTrueCond();
    }
    /// else branch calls program exit
    else if (!branch1 && branch2)
    {
        // succ is else branch
        if (succ2 == succ)
            return getFalseCond();
        // succ is then branch
        else
            return getTrueCond();
    }
    // two branches both call program exit
    else if (branch1 && branch2)
    {
        return getFalseCond();
    }
    /// no branch call program exit
    else
        return Condition::nullExpr();

}

/*!
 * Evaluate loop exit branch to be true if
 * bb is loop header and succ is the only exit basic block outside the loop (excluding exit bbs which call program exit)
 * for all other case, we conservatively evaluate false for now
 */
SaberCondAllocator::Condition SaberCondAllocator::evaluateLoopExitBranch(const SVFBasicBlock* bb, const SVFBasicBlock* dst)
{
    const SVFFunction* svffun = bb->getParent();
    assert(svffun == dst->getParent() && "two basic blocks should be in the same function");

    if (svffun->isLoopHeader(bb))
    {
        Set<const SVFBasicBlock* > filteredbbs;
        Set<const SVFBasicBlock*> exitbbs;
        svffun->getExitBlocksOfLoop(bb,exitbbs);
        /// exclude exit bb which calls program exit
        for(const SVFBasicBlock* eb : exitbbs)
        {
            if(!isBBCallsProgExit(eb))
                filteredbbs.insert(eb);
        }

        /// if the dst dominate all other loop exit bbs, then dst can certainly be reached
        bool allPDT = true;
        for (const auto &filteredbb: filteredbbs)
        {
            if (!postDominate(dst, filteredbb))
                allPDT = false;
        }

        if (allPDT)
            return getTrueCond();
    }
    return Condition::nullExpr();
}

/*!
 *  (1) Evaluate a branch when it reaches a program exit
 *  (2) Evaluate a branch when it is loop exit branch
 *  (3) Evaluate a branch when it is a test null like condition
 */
SaberCondAllocator::Condition SaberCondAllocator::evaluateBranchCond(const SVFBasicBlock* bb, const SVFBasicBlock* succ)
{
    if(bb->getNumSuccessors() == 1)
    {
        assert(bb->getLLVMBasicBlock()->getTerminator()->getSuccessor(0) == succ->getLLVMBasicBlock() && "not the unique successor?");
        return getTrueCond();
    }

    const SVFInstruction* svfInst = LLVMModuleSet::getLLVMModuleSet()->getSVFInstruction(bb->getLLVMBasicBlock()->getTerminator());

    if (ICFGNode *icfgNode = getICFG()->getICFGNode(svfInst))
    {
        for (const auto &svfStmt: icfgNode->getSVFStmts())
        {
            if (const BranchStmt *branchStmt = SVFUtil::dyn_cast<BranchStmt>(svfStmt))
            {
                if (branchStmt->getNumSuccessors() == 2)
                {
<<<<<<< HEAD
                    const BasicBlock *succ1 = branchStmt->getSuccessor(0)->getBB();
                    const BasicBlock *succ2 = branchStmt->getSuccessor(1)->getBB();
                    bool is_succ = (succ1 == succ || succ2 == succ);
                    (void)is_succ; // Suppress warning of unused variable under release build
                    assert(is_succ && "not a successor??");
=======
                    const SVFBasicBlock* succ1 = branchStmt->getSuccessor(0)->getBB();
                    const SVFBasicBlock* succ2 = branchStmt->getSuccessor(1)->getBB();
                    assert((succ1 == succ || succ2 == succ) && "not a successor??");
>>>>>>> 198f0c4f

                    Condition evalLoopExit = evaluateLoopExitBranch(bb, succ);
                    if (!eq(evalLoopExit, Condition::nullExpr()))
                        return evalLoopExit;

                    Condition evalProgExit = evaluateProgExit(branchStmt, succ);
                    if (!eq(evalProgExit, Condition::nullExpr()))
                        return evalProgExit;

                    Condition evalTestNullLike = evaluateTestNullLikeExpr(branchStmt, succ);
                    if (!eq(evalTestNullLike, Condition::nullExpr()))
                        return evalTestNullLike;
                    break;
                }
            }
        }
    }

    return getBranchCond(bb, succ);
}

bool SaberCondAllocator::isEQCmp(const CmpInst *cmp) const
{
    return (cmp->getPredicate() == CmpInst::ICMP_EQ);
}

bool SaberCondAllocator::isNECmp(const CmpInst *cmp) const
{
    return (cmp->getPredicate() == CmpInst::ICMP_NE);
}

bool SaberCondAllocator::isTestNullExpr(const Value* test) const
{
    if (const CmpInst *cmp = SVFUtil::dyn_cast<CmpInst>(test))
    {
        return isTestContainsNullAndTheValue(cmp) && isEQCmp(cmp);
    }
    return false;
}

bool SaberCondAllocator::isTestNotNullExpr(const Value* test) const
{
    if (const CmpInst *cmp = SVFUtil::dyn_cast<CmpInst>(test))
    {
        return isTestContainsNullAndTheValue(cmp) && isNECmp(cmp);
    }
    return false;
}

/*!
 * Return true if:
 * (1) cmp contains a null value
 * (2) there is an indirect edge from cur evaluated SVFG node to cmp operand
 *
 * e.g.,
 *      cur svfg node -> 1. store i32* %0, i32** %p, align 8, !dbg !157
 *      cmp operand   -> 2. %1 = load i32*, i32** %p, align 8, !dbg !159
 *                       3. %tobool = icmp ne i32* %1, null, !dbg !159
 *                       4. br i1 %tobool, label %if.end, label %if.then, !dbg !161
 *     There is an indirect edge 1->2 with value %0
 */
bool SaberCondAllocator::isTestContainsNullAndTheValue(const CmpInst *cmp) const
{

    const Value* op0 = cmp->getOperand(0);
    const Value* op1 = cmp->getOperand(1);
    if (SVFUtil::isa<ConstantPointerNull>(op1))
    {
        Set<const Value* > inDirVal;
        for (const auto &it: getCurEvalSVFGNode()->getOutEdges())
        {
            if (it->isIndirectVFGEdge())
            {
                inDirVal.insert(it->getDstNode()->getValue());
            }
        }
        return inDirVal.find(op0) != inDirVal.end();
    }
    else if (SVFUtil::isa<ConstantPointerNull>(op0))
    {
        Set<const Value* > inDirVal;
        for (const auto &it: getCurEvalSVFGNode()->getOutEdges())
        {
            if (it->isIndirectVFGEdge())
            {
                inDirVal.insert(it->getDstNode()->getValue());
            }
        }
        return inDirVal.find(op1) != inDirVal.end();
    }
    return false;

}

/*!
 * Whether this basic block contains program exit function call
 */
void SaberCondAllocator::collectBBCallingProgExit(const SVFBasicBlock &bb)
{

    for (SVFBasicBlock::const_iterator it = bb.begin(), eit = bb.end(); it != eit; it++)
    {
        const SVFInstruction* svfInst = *it;
        if (SVFUtil::isCallSite(svfInst))
            if (SVFUtil::isProgExitCall(svfInst))
            {
                const SVFFunction* svfun = bb.getParent();
                funToExitBBsMap[svfun].insert(&bb);
            }
    }
}

/*!
 * Whether this basic block contains program exit function call
 */
bool SaberCondAllocator::isBBCallsProgExit(const SVFBasicBlock* bb)
{
    const SVFFunction* svfun = bb->getParent();
    FunToExitBBsMap::const_iterator it = funToExitBBsMap.find(svfun);
    if (it != funToExitBBsMap.end())
    {
        for (const auto &bit: it->second)
        {
            if (postDominate(bit, bb))
                return true;
        }
    }
    return false;
}

/*!
 * Get complement phi condition
 * e.g., B0: dstBB; B1:incomingBB; B2:complementBB
 * Assume B0 (phi node) is the successor of both B1 and B2.
 * If B1 dominates B2, and B0 not dominate B2 then condition from B1-->B0 = neg(B1-->B2)^(B1-->B0)
 */
SaberCondAllocator::Condition
SaberCondAllocator::getPHIComplementCond(const SVFBasicBlock* BB1, const SVFBasicBlock* BB2, const SVFBasicBlock* BB0)
{
    assert(BB1 && BB2 && "expect nullptr BB here!");

    /// avoid both BB0 and BB1 dominate BB2 (e.g., while loop), then BB2 is not necessaryly a complement BB
    if (dominate(BB1, BB2) && ! dominate(BB0, BB2))
    {
        Condition cond = ComputeIntraVFGGuard(BB1, BB2);
        return condNeg(cond);
    }

    return getTrueCond();
}

/*!
 * Compute calling inter-procedural guards between two SVFGNodes (from caller to callee)
 * src --c1--> callBB --true--> funEntryBB --c2--> dst
 * the InterCallVFGGuard is c1 ^ c2
 */
SaberCondAllocator::Condition
SaberCondAllocator::ComputeInterCallVFGGuard(const SVFBasicBlock* srcBB, const SVFBasicBlock* dstBB,
        const SVFBasicBlock* callBB)
{
    const SVFBasicBlock* funEntryBB = dstBB->getParent()->getEntryBlock();

    Condition c1 = ComputeIntraVFGGuard(srcBB, callBB);
    setCFCond(funEntryBB, condOr(getCFCond(funEntryBB), getCFCond(callBB)));
    Condition c2 = ComputeIntraVFGGuard(funEntryBB, dstBB);
    return condAnd(c1, c2);
}

/*!
 * Compute return inter-procedural guards between two SVFGNodes (from callee to caller)
 * src --c1--> funExitBB --true--> retBB --c2--> dst
 * the InterRetVFGGuard is c1 ^ c2
 */
SaberCondAllocator::Condition
SaberCondAllocator::ComputeInterRetVFGGuard(const SVFBasicBlock* srcBB, const SVFBasicBlock* dstBB, const SVFBasicBlock* retBB)
{
    const SVFFunction* parent = srcBB->getParent();
    const SVFBasicBlock* funExitBB = parent->getExitBB();

    Condition c1 = ComputeIntraVFGGuard(srcBB, funExitBB);
    setCFCond(retBB, condOr(getCFCond(retBB), getCFCond(funExitBB)));
    Condition c2 = ComputeIntraVFGGuard(retBB, dstBB);
    return condAnd(c1, c2);
}

/*!
 * Compute intra-procedural guards between two SVFGNodes (inside same function)
 */
SaberCondAllocator::Condition SaberCondAllocator::ComputeIntraVFGGuard(const SVFBasicBlock* srcBB, const SVFBasicBlock* dstBB)
{

    assert(srcBB->getParent() == dstBB->getParent() && "two basic blocks are not in the same function??");

    if (postDominate(dstBB, srcBB))
        return getTrueCond();

    CFWorkList worklist;
    worklist.push(srcBB);
    setCFCond(srcBB, getTrueCond());

    while (!worklist.empty())
    {
        const SVFBasicBlock* bb = worklist.pop();
        Condition cond = getCFCond(bb);

        /// if the dstBB is the eligible loop exit of the current basic block
        /// we can early terminate the computation
        Condition loopExitCond = evaluateLoopExitBranch(bb, dstBB);
        if (!eq(loopExitCond, Condition::nullExpr()))
            return condAnd(cond, loopExitCond);

        for (const SVFBasicBlock* succ : bb->getSuccessors())
        {
            /// calculate the branch condition
            /// if succ post dominate bb, then we get brCond quicker by using postDT
            /// note that we assume loop exit always post dominate loop bodys
            /// which means loops are approximated only once.
            Condition brCond;
            if (postDominate(succ, bb))
                brCond = getTrueCond();
            else
                brCond = getEvalBrCond(bb, succ);

            DBOUT(DSaber, outs() << " bb (" << bb->getName() <<
                  ") --> " << "succ_bb (" << succ->getName() << ") condition: " << brCond << "\n");
            Condition succPathCond = condAnd(cond, brCond);
            if (setCFCond(succ, condOr(getCFCond(succ), succPathCond)))
                worklist.push(succ);
        }
    }

    DBOUT(DSaber, outs() << " src_bb (" << srcBB->getName() <<
          ") --> " << "dst_bb (" << dstBB->getName() << ") condition: " << getCFCond(dstBB)
          << "\n");

    return getCFCond(dstBB);
}


/*!
 * Print path conditions
 */
void SaberCondAllocator::printPathCond()
{

    outs() << "print path condition\n";

    for (const auto &bbCond: bbConds)
    {
        const SVFBasicBlock* bb = bbCond.first;
        for (const auto &cit: bbCond.second)
        {
            u32_t i = 0;
            for (const BasicBlock* succ: successors(bb->getLLVMBasicBlock()))
            {
                if (i == cit.first)
                {
                    Condition cond = cit.second;
                    outs() << bb->getName() << "-->" << succ->getName().str() << ":";
                    outs() << dumpCond(cond) << "\n";
                    break;
                }
                i++;
            }
        }
    }
}

/// Allocate a new condition
SaberCondAllocator::Condition SaberCondAllocator::newCond(const SVFInstruction* inst)
{
    u32_t condCountIdx = totalCondNum++;
    Condition expr = Condition::getContext().bool_const(("c" + std::to_string(condCountIdx)).c_str());
    Condition negCond = Condition::NEG(expr);
    setCondInst(expr, inst);
    setNegCondInst(negCond, inst);
    conditionVec.push_back(expr);
    conditionVec.push_back(negCond);
    return expr;
}

/// Whether lhs and rhs are equivalent branch conditions
bool SaberCondAllocator::isEquivalentBranchCond(const Condition &lhs,
        const Condition &rhs) const
{
    Condition::getSolver().push();
    Condition::getSolver().add(lhs.getExpr() != rhs.getExpr()); /// check equal using z3 solver
    z3::check_result res = Condition::getSolver().check();
    Condition::getSolver().pop();
    return res == z3::unsat;
}

/// whether condition is satisfiable
bool SaberCondAllocator::isSatisfiable(const Condition &condition)
{
    Condition::getSolver().add(condition.getExpr());
    z3::check_result result = Condition::getSolver().check();
    Condition::getSolver().pop();
    if (result == z3::sat || result == z3::unknown)
        return true;
    else
        return false;
}

/// extract subexpression from a Z3 expression
void SaberCondAllocator::extractSubConds(const Condition &condition, NodeBS &support) const
{
    if (condition.getExpr().num_args() == 1 && isNegCond(condition.id()))
    {
        support.set(condition.getExpr().id());
        return;
    }
    if (condition.getExpr().num_args() == 0)
        if (!condition.getExpr().is_true() && !condition.getExpr().is_false())
            support.set(condition.getExpr().id());
    for (u32_t i = 0; i < condition.getExpr().num_args(); ++i)
    {
        Condition expr = condition.getExpr().arg(i);
        extractSubConds(expr, support);
    }

}<|MERGE_RESOLUTION|>--- conflicted
+++ resolved
@@ -306,18 +306,11 @@
             {
                 if (branchStmt->getNumSuccessors() == 2)
                 {
-<<<<<<< HEAD
-                    const BasicBlock *succ1 = branchStmt->getSuccessor(0)->getBB();
-                    const BasicBlock *succ2 = branchStmt->getSuccessor(1)->getBB();
+                    const SVFBasicBlock* succ1 = branchStmt->getSuccessor(0)->getBB();
+                    const SVFBasicBlock* succ2 = branchStmt->getSuccessor(1)->getBB();
                     bool is_succ = (succ1 == succ || succ2 == succ);
                     (void)is_succ; // Suppress warning of unused variable under release build
                     assert(is_succ && "not a successor??");
-=======
-                    const SVFBasicBlock* succ1 = branchStmt->getSuccessor(0)->getBB();
-                    const SVFBasicBlock* succ2 = branchStmt->getSuccessor(1)->getBB();
-                    assert((succ1 == succ || succ2 == succ) && "not a successor??");
->>>>>>> 198f0c4f
-
                     Condition evalLoopExit = evaluateLoopExitBranch(bb, succ);
                     if (!eq(evalLoopExit, Condition::nullExpr()))
                         return evalLoopExit;
