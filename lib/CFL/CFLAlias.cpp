--- conflicted
+++ resolved
@@ -192,31 +192,10 @@
     stat = new CFLStat(this);
 
     // Build CFL Grammar
-<<<<<<< HEAD
     buildCFLGrammar();
     
     // Build CFL Graph
     buildCFLGraph();
-=======
-    GrammarBuilder grammarBuilder = GrammarBuilder(Options::GrammarFilename);
-    GrammarBase *grammarBase = grammarBuilder.build();
-
-
-    // Build CFL Graph
-    AliasCFLGraphBuilder cflGraphBuilder = AliasCFLGraphBuilder();
-    if (Options::CFLGraph.empty()) // built from svfir
-    {
-        PointerAnalysis::initialize();
-        ConstraintGraph *consCG = new ConstraintGraph(svfir);
-        if (Options::PEGTransfer)
-            graph = cflGraphBuilder.buildBiPEGgraph(consCG, grammarBase->getStartKind(), grammarBase, svfir);
-        else
-            graph = cflGraphBuilder.buildBigraph(consCG, grammarBase->getStartKind(), grammarBase);
-        delete consCG;
-    }
-    else
-        graph = cflGraphBuilder.buildFromDot(Options::CFLGraph, grammarBase);
->>>>>>> 2c154d0e
 
     // Normalize CFL Grammar
     normalizeCFLGrammar();
@@ -238,15 +217,8 @@
         PointerAnalysis::finalize();
 }
 
-<<<<<<< HEAD
 void CFLAlias::solve()
 {     
-=======
-void CFLAlias::analyze()
-{
-    initialize();
-
->>>>>>> 2c154d0e
     // Start solving
     double start = stat->getClk(true);
  
@@ -256,15 +228,6 @@
         while (updateCallGraph(svfir->getIndirectCallsites()))
             solver->solve();
     } // Only cflgraph built from bc could reanlyze by update call graph
-<<<<<<< HEAD
-=======
-
-    double end = stat->getClk(true);
-    timeOfSolving += (end - start) / TIMEINTERVAL;
-
-    finalize();
-}
->>>>>>> 2c154d0e
 
     double end = stat->getClk(true);
     timeOfSolving += (end - start) / TIMEINTERVAL;
