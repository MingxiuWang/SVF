--- conflicted
+++ resolved
@@ -226,15 +226,10 @@
         pag->dump("pag_final");
 
     // dump ICFG
-<<<<<<< HEAD
-    if (Options :: DumpICFG)
-    	pag->getICFG()->dump("icfg_final");
-=======
-    if (DumpICFG){
+    if (Options :: DumpICFG){
 		pag->getICFG()->updateCallGraph(ptaCallGraph);
 		pag->getICFG()->dump("icfg_final");
     }
->>>>>>> a6dc2104
 
     if (!DumpPAGFunctions.empty()) ExternalPAG::dumpFunctions(DumpPAGFunctions);
 
