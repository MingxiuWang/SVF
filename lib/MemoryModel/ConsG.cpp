--- conflicted
+++ resolved
@@ -400,12 +400,7 @@
         /// only copy and gep edge can be removed
         if(SVFUtil::isa<CopyCGEdge>(edge))
             removeDirectEdge(edge);
-<<<<<<< HEAD
         else if (SVFUtil::isa<GepCGEdge>(edge)) {
-            removeDirectEdge(edge);
-=======
-        else if (isa<GepCGEdge>(edge)) {
->>>>>>> e197f2d6
             // If the GEP is critical (i.e. may have a non-zero offset),
             // then it brings impact on field-sensitivity.
             if (!isZeroOffsettedGepCGEdge(edge)) {
