--- conflicted
+++ resolved
@@ -19,19 +19,7 @@
 using namespace cppUtil;
 using namespace std;
 
-<<<<<<< HEAD
-const std::string BVDataPTAImpl::PTBackingOptMutable = "mutable";
-const std::string BVDataPTAImpl::PTBackingOptPersistent = "persistent";
-
 PersistentPointsToCache<PointsTo> BVDataPTAImpl::ptCache = PersistentPointsToCache<PointsTo>(PointsTo());
-
-static llvm::cl::opt<bool> INCDFPTData("incdata", llvm::cl::init(true),
-                                       llvm::cl::desc("Enable incremental DFPTData for flow-sensitive analysis"));
-
-static llvm::cl::opt<std::string> PTBacking("pt-backing", llvm::cl::init(BVDataPTAImpl::PTBackingOptMutable),
-                                       llvm::cl::desc("Backing type for the points-to data structure"));
-=======
->>>>>>> 20f7ba6d
 
 /*!
  * Constructor
@@ -39,58 +27,46 @@
 BVDataPTAImpl::BVDataPTAImpl(PAG* p, PointerAnalysis::PTATY type, bool alias_check) :
     PointerAnalysis(p, type, alias_check)
 {
-<<<<<<< HEAD
-    PTBackingType backingType;
-    if (PTBacking == PTBackingOptMutable) backingType = PTBackingType::Mutable;
-    else if (PTBacking == PTBackingOptPersistent) backingType = PTBackingType::Persistent;
-    else assert(false && "BVDataPTAImpl::BVDataPTAImpl: unknown points-to backing type!");
-
-    if (type == Andersen_WPA || type == AndersenWaveDiff_WPA || type == AndersenHCD_WPA || type == AndersenHLCD_WPA
-            || type == AndersenLCD_WPA || type == TypeCPP_WPA || type == FlowS_DDA || type == AndersenWaveDiffWithType_WPA
-            || type == AndersenSCD_WPA || type == AndersenSFR_WPA)
-    {
-        if (backingType == PTBackingType::Mutable) ptD = new MutDiffPTDataTy();
-        else if (backingType == PTBackingType::Persistent) ptD = new PersDiffPTDataTy(getPtCache());
-        else assert(false && "BVDataPTAImpl::BVDataPTAImpl: unexpected points-to backing type!");
-    }
-    else if (type == FSSPARSE_WPA || type == FSTBHC_WPA)
-    {
-        if (INCDFPTData)
-            if (backingType == PTBackingType::Mutable) ptD = new MutIncDFPTDataTy(false);
-            else if (backingType == PTBackingType::Persistent) ptD = new PersIncDFPTDataTy(getPtCache(), false);
-            else assert(false && "BVDataPTAImpl::BVDataPTAImpl: unexpected points-to backing type!");
-=======
     if (type == Andersen_BASE || type == Andersen_WPA || type == AndersenWaveDiff_WPA || type == AndersenHCD_WPA || type == AndersenHLCD_WPA
             || type == AndersenLCD_WPA || type == TypeCPP_WPA || type == FlowS_DDA || type == AndersenWaveDiffWithType_WPA
             || type == AndersenSCD_WPA || type == AndersenSFR_WPA)
     {
-        // Only maintain reverse points-to when the analysis is field-sensitive.
-        ptD = new MutDiffPTDataTy(Options::MaxFieldLimit != 0);
+        // Only maintain reverse points-to when the analysis is field-sensitive, as objects turning
+        // field-insensitive is all it is used for.
+        bool maintainRevPts = Options::MaxFieldLimit != 0;
+        if (Options::ptDataBacking == PTBackingType::Mutable) ptD = new MutDiffPTDataTy(maintainRevPts);
+        else if (Options::ptDataBacking == PTBackingType::Persistent) ptD = new PersDiffPTDataTy(getPtCache(), maintainRevPts);
+        else assert(false && "BVDataPTAImpl::BVDataPTAImpl: unexpected points-to backing type!");
     }
     else if (type == Steensgaard_WPA)
     {
-        ptD = new MutDiffPTDataTy(false);
+        // Steensgaard is only field-insensitive (for now?), so no reverse points-to.
+        if (Options::ptDataBacking == PTBackingType::Mutable) ptD = new MutDiffPTDataTy(false);
+        else if (Options::ptDataBacking == PTBackingType::Persistent) ptD = new PersDiffPTDataTy(getPtCache(), false);
+        else assert(false && "BVDataPTAImpl::BVDataPTAImpl: unexpected points-to backing type!");
     }
     else if (type == FSSPARSE_WPA || type == FSTBHC_WPA)
     {
         if (Options::INCDFPTData)
-            ptD = new IncMutDFPTDataTy(false);
->>>>>>> 20f7ba6d
+        {
+            if (Options::ptDataBacking == PTBackingType::Mutable) ptD = new MutIncDFPTDataTy(false);
+            else if (Options::ptDataBacking == PTBackingType::Persistent) ptD = new PersIncDFPTDataTy(getPtCache(), false);
+            else assert(false && "BVDataPTAImpl::BVDataPTAImpl: unexpected points-to backing type!");
+        }
         else
         {
-            if (backingType == PTBackingType::Mutable) ptD = new MutDFPTDataTy(false);
-            else if (backingType == PTBackingType::Persistent) ptD = new PersDFPTDataTy(getPtCache(), false);
+            if (Options::ptDataBacking == PTBackingType::Mutable) ptD = new MutDFPTDataTy(false);
+            else if (Options::ptDataBacking == PTBackingType::Persistent) ptD = new PersDFPTDataTy(getPtCache(), false);
             else assert(false && "BVDataPTAImpl::BVDataPTAImpl: unexpected points-to backing type!");
         }
     }
     else if (type == VFS_WPA)
     {
-        if (backingType == PTBackingType::Mutable) ptD = new MutVersionedPTDataTy(false);
-        else if (backingType == PTBackingType::Persistent) ptD = new PersVersionedPTDataTy(getPtCache(), false);
+        if (Options::ptDataBacking == PTBackingType::Mutable) ptD = new MutVersionedPTDataTy(false);
+        else if (Options::ptDataBacking == PTBackingType::Persistent) ptD = new PersVersionedPTDataTy(getPtCache(), false);
         else assert(false && "BVDataPTAImpl::BVDataPTAImpl: unexpected points-to backing type!");
     }
-    else
-        assert(false && "no points-to data available");
+    else assert(false && "no points-to data available");
 
     ptaImplTy = BVDataImpl;
 }
