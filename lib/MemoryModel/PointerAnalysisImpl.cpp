/*
 * PointerAnalysisImpl.cpp
 *
 *  Created on: 28Mar.,2020
 *      Author: yulei
 */


#include "MemoryModel/PointerAnalysisImpl.h"
#include "SVF-FE/CPPUtil.h"
#include "SVF-FE/DCHG.h"
#include "Util/Options.h"
#include "SVF-FE/IRAnnotator.h"
#include <fstream>
#include <sstream>

using namespace SVF;
using namespace SVFUtil;
using namespace cppUtil;
using namespace std;

/*!
 * Constructor
 */
BVDataPTAImpl::BVDataPTAImpl(SVFIR* p, PointerAnalysis::PTATY type, bool alias_check) :
    PointerAnalysis(p, type, alias_check), ptCache()
{
<<<<<<< HEAD
    if (type == Andersen_BASE || type == Andersen_WPA || type == AndersenWaveDiff_WPA || type == AndersenHCD_WPA || type == AndersenHLCD_WPA
            || type == AndersenLCD_WPA || type == TypeCPP_WPA || type == FlowS_DDA || type == AndersenWaveDiffWithType_WPA
            || type == AndersenSCD_WPA || type == AndersenSFR_WPA || type == CFLFICI_WPA )
=======
    if (type == Andersen_BASE || type == Andersen_WPA || type == AndersenWaveDiff_WPA
            || type == TypeCPP_WPA || type == FlowS_DDA
            || type == AndersenSCD_WPA || type == AndersenSFR_WPA)
>>>>>>> 3ae84760
    {
        // Only maintain reverse points-to when the analysis is field-sensitive, as objects turning
        // field-insensitive is all it is used for.
        bool maintainRevPts = Options::MaxFieldLimit != 0;
        if (Options::ptDataBacking == PTBackingType::Mutable) ptD = new MutDiffPTDataTy(maintainRevPts);
        else if (Options::ptDataBacking == PTBackingType::Persistent) ptD = new PersDiffPTDataTy(getPtCache(), maintainRevPts);
        else assert(false && "BVDataPTAImpl::BVDataPTAImpl: unexpected points-to backing type!");
    }
    else if (type == Steensgaard_WPA)
    {
        // Steensgaard is only field-insensitive (for now?), so no reverse points-to.
        if (Options::ptDataBacking == PTBackingType::Mutable) ptD = new MutDiffPTDataTy(false);
        else if (Options::ptDataBacking == PTBackingType::Persistent) ptD = new PersDiffPTDataTy(getPtCache(), false);
        else assert(false && "BVDataPTAImpl::BVDataPTAImpl: unexpected points-to backing type!");
    }
    else if (type == FSSPARSE_WPA)
    {
        if (Options::INCDFPTData)
        {
            if (Options::ptDataBacking == PTBackingType::Mutable) ptD = new MutIncDFPTDataTy(false);
            else if (Options::ptDataBacking == PTBackingType::Persistent) ptD = new PersIncDFPTDataTy(getPtCache(), false);
            else assert(false && "BVDataPTAImpl::BVDataPTAImpl: unexpected points-to backing type!");
        }
        else
        {
            if (Options::ptDataBacking == PTBackingType::Mutable) ptD = new MutDFPTDataTy(false);
            else if (Options::ptDataBacking == PTBackingType::Persistent) ptD = new PersDFPTDataTy(getPtCache(), false);
            else assert(false && "BVDataPTAImpl::BVDataPTAImpl: unexpected points-to backing type!");
        }
    }
    else if (type == VFS_WPA)
    {
        if (Options::ptDataBacking == PTBackingType::Mutable) ptD = new MutVersionedPTDataTy(false);
        else if (Options::ptDataBacking == PTBackingType::Persistent) ptD = new PersVersionedPTDataTy(getPtCache(), false);
        else assert(false && "BVDataPTAImpl::BVDataPTAImpl: unexpected points-to backing type!");
    }
    else assert(false && "no points-to data available");

    ptaImplTy = BVDataImpl;
}

void BVDataPTAImpl::finalize()
{
    normalizePointsTo();
    PointerAnalysis::finalize();
    if (Options::ptDataBacking == PTBackingType::Persistent && Options::PStat) ptCache.printStats("bv-finalize");
}

/*!
 * Expand all fields of an aggregate in all points-to sets
 */
void BVDataPTAImpl::expandFIObjs(const PointsTo& pts, PointsTo& expandedPts)
{
    expandedPts = pts;;
    for(PointsTo::iterator pit = pts.begin(), epit = pts.end(); pit!=epit; ++pit)
    {
        if (pag->getBaseObjVar(*pit) == *pit || isFieldInsensitive(*pit))
        {
            expandedPts |= pag->getAllFieldsObjVars(*pit);
        }
    }
}

void BVDataPTAImpl::expandFIObjs(const NodeBS& pts, NodeBS& expandedPts)
{
    expandedPts = pts;
    for (const NodeID o : pts)
    {
        if (pag->getBaseObjVar(o) == o || isFieldInsensitive(o))
        {
            expandedPts |= pag->getAllFieldsObjVars(o);
        }
    }
}

void BVDataPTAImpl::remapPointsToSets(void)
{
    getPTDataTy()->remapAllPts();
}

/*!
 * Store pointer analysis result into a file.
 * It includes the points-to relations, and all SVFIR nodes including those
 * created when solving Andersen's constraints.
 */
void BVDataPTAImpl::writeToFile(const string& filename)
{
    writeToModule();

    outs() << "Storing pointer analysis results to '" << filename << "'...";

    error_code err;
    std::fstream f(filename.c_str(), std::ios_base::out);
    if (!f.good())
    {
        outs() << "  error opening file for writing!\n";
        return;
    }

    // Write analysis results to file
    for (auto it = pag->begin(), ie = pag->end(); it != ie; ++it)
    {
        NodeID var = it->first;
        const PointsTo &pts = getPts(var);

        stringstream ss;
        f << var << " -> { ";
        if (pts.empty())
        {
            f << " ";
        }
        else
        {
            for (NodeID n: pts)
            {
                f << n << " ";
            }
        }
        f << "}\n";
    }


    // Write GepPAGNodes to file
    for (auto it = pag->begin(), ie = pag->end(); it != ie; ++it)
    {
        PAGNode* pagNode = it->second;
        if (GepObjVar *gepObjPN = SVFUtil::dyn_cast<GepObjVar>(pagNode))
        {
            f << it->first << " ";
            f << pag->getBaseObjVar(it->first) << " ";
            f << gepObjPN->getConstantFieldIdx() << "\n";
        }
    }

    f << "------\n";
    // Write BaseNodes insensitivity to file
    NodeBS NodeIDs;
    for (auto it = pag->begin(), ie = pag->end(); it != ie; ++it)
    {
        PAGNode* pagNode = it->second;
        if (!isa<ObjVar>(pagNode)) continue;
        NodeID n = pag->getBaseObjVar(it->first);
        if (NodeIDs.test(n)) continue;
        f << n << " ";
        f << isFieldInsensitive(n) << "\n";
        NodeIDs.set(n);
    }

    // Job finish and close file
    f.close();
    if (f.good())
    {
        outs() << "\n";
        return;
    }
}

/*!
 * Load pointer analysis result form a file.
 * It populates BVDataPTAImpl with the points-to data, and updates SVFIR with
 * the SVFIR offset nodes created during Andersen's solving stage.
 */
bool BVDataPTAImpl::readFromFile(const string& filename)
{
    // If the module annotations are available, read from there instead
    auto mainModule = SVF::LLVMModuleSet::getLLVMModuleSet()->getMainLLVMModule();
    if (mainModule->getNamedMetadata("SVFIR-Annotated") != nullptr)
    {
        return readFromModule();
    }

    outs() << "Loading pointer analysis results from '" << filename << "'...";

    ifstream F(filename.c_str());
    if (!F.is_open())
    {
        outs() << "  error opening file for reading!\n";
        return false;
    }

    // Read analysis results from file
    PTDataTy *ptD = getPTDataTy();
    string line;

    // Read points-to sets
    string delimiter1 = " -> { ";
    string delimiter2 = " }";
    map<NodeID, string> nodePtsMap;
    map<string, PointsTo> strPtsMap;

    while (F.good())
    {
        // Parse a single line in the form of "var -> { obj1 obj2 obj3 }"
        getline(F, line);
        size_t pos = line.find(delimiter1);
        if (pos == string::npos)    break;
        if (line.back() != '}')     break;

        // var
        NodeID var = atoi(line.substr(0, pos).c_str());

        // objs
        pos = pos + delimiter1.length();
        size_t len = line.length() - pos - delimiter2.length();
        string objs = line.substr(pos, len);
        PointsTo dstPts;

        if (!objs.empty())
        {
            // map the variable ID to its unique string pointer set
            nodePtsMap[var] = objs;
            if (strPtsMap.count(objs)) continue;

            istringstream ss(objs);
            NodeID obj;
            while (ss.good())
            {
                ss >> obj;
                dstPts.set(obj);
            }
            // map the string pointer set to the parsed PointsTo set
            strPtsMap[objs] = dstPts;
        }
    }

    // map the variable ID to its pointer set
    for (auto t: nodePtsMap)
        ptD->unionPts(t.first, strPtsMap[t.second]);

    // Read SVFIR offset nodes
    while (F.good())
    {
        if (line == "------")     break;
        // Parse a single line in the form of "ID baseNodeID offset"
        istringstream ss(line);
        NodeID id;
        NodeID base;
        size_t offset;
        ss >> id >> base >> offset;

        NodeID n = pag->getGepObjVar(base, LocationSet(offset));
        assert(id == n && "Error adding GepObjNode into SVFIR!");

        getline(F, line);
    }

    // Read BaseNode insensitivity
    while (F.good())
    {
        getline(F, line);
        // Parse a single line in the form of "baseNodeID insensitive"
        istringstream ss(line);
        NodeID base;
        bool insensitive;
        ss >> base >> insensitive;

        if (insensitive)
            setObjFieldInsensitive(base);
    }

    // Update callgraph
    updateCallGraph(pag->getIndirectCallsites());

    F.close();
    outs() << "\n";

    return true;
}

/*!
 * Store pointer analysis result into the current LLVM module as metadata.
 * It includes the points-to relations, and all SVFIR nodes including those
 * created when solving Andersen's constraints.
 */
void BVDataPTAImpl::writeToModule()
{
    auto irAnnotator = std::make_unique<IRAnnotator>();

    irAnnotator->processAndersenResults(pag, this, true);
}

/*!
 * Load pointer analysis result from the metadata in the module.
 * It populates BVDataPTAImpl with the points-to data, and updates SVFIR with
 * the SVFIR offset nodes created during Andersen's solving stage.
 */
bool BVDataPTAImpl::readFromModule()
{
    auto irAnnotator = std::make_unique<IRAnnotator>();
    irAnnotator->processAndersenResults(pag, this, false);
    return true;
}

/*!
 * Dump points-to of each pag node
 */
void BVDataPTAImpl::dumpTopLevelPtsTo()
{
    for (OrderedNodeSet::iterator nIter = this->getAllValidPtrs().begin();
            nIter != this->getAllValidPtrs().end(); ++nIter)
    {
        const PAGNode* node = getPAG()->getGNode(*nIter);
        if (getPAG()->isValidTopLevelPtr(node))
        {
            const PointsTo& pts = this->getPts(node->getId());
            outs() << "\nNodeID " << node->getId() << " ";

            if (pts.empty())
            {
                outs() << "\t\tPointsTo: {empty}\n\n";
            }
            else
            {
                outs() << "\t\tPointsTo: { ";
                for (PointsTo::iterator it = pts.begin(), eit = pts.end();
                        it != eit; ++it)
                    outs() << *it << " ";
                outs() << "}\n\n";
            }
        }
    }

    outs().flush();
}


/*!
 * Dump all points-to including top-level (ValVar) and address-taken (ObjVar) variables
 */
void BVDataPTAImpl::dumpAllPts()
{
    OrderedNodeSet pagNodes;
    for(SVFIR::iterator it = pag->begin(), eit = pag->end(); it!=eit; it++)
    {
        pagNodes.insert(it->first);
    }

    for (NodeID n : pagNodes)
    {
        outs() << "----------------------------------------------\n";
        dumpPts(n, this->getPts(n));
    }

    outs() << "----------------------------------------------\n";
}


/*!
 * On the fly call graph construction
 * callsites is candidate indirect callsites need to be analyzed based on points-to results
 * newEdges is the new indirect call edges discovered
 */
void BVDataPTAImpl::onTheFlyCallGraphSolve(const CallSiteToFunPtrMap& callsites, CallEdgeMap& newEdges)
{
    for(CallSiteToFunPtrMap::const_iterator iter = callsites.begin(), eiter = callsites.end(); iter!=eiter; ++iter)
    {
        const CallICFGNode* cs = iter->first;

        if (isVirtualCallSite(SVFUtil::getLLVMCallSite(cs->getCallSite())))
        {
            const Value *vtbl = getVCallVtblPtr(SVFUtil::getLLVMCallSite(cs->getCallSite()));
            assert(pag->hasValueNode(vtbl));
            NodeID vtblId = pag->getValueNode(vtbl);
            resolveCPPIndCalls(cs, getPts(vtblId), newEdges);
        }
        else
            resolveIndCalls(iter->first,getPts(iter->second),newEdges);
    }
}

/*!
 * Normalize points-to information for field-sensitive analysis
 */
void BVDataPTAImpl::normalizePointsTo()
{
    SVFIR::MemObjToFieldsMap &memToFieldsMap = pag->getMemToFieldsMap();
    SVFIR::NodeLocationSetMap &GepObjVarMap = pag->getGepObjNodeMap();

    // collect each gep node whose base node has been set as field-insensitive
    NodeBS dropNodes;
    for (auto t: memToFieldsMap)
    {
        NodeID base = t.first;
        const MemObj* memObj = pag->getObject(base);
        assert(memObj && "Invalid memobj in memToFieldsMap");
        if (memObj->isFieldInsensitive())
        {
            for (NodeID id : t.second)
            {
                if (SVFUtil::isa<GepObjVar>(pag->getGNode(id)))
                {
                    dropNodes.set(id);
                }
                else
                    assert(id == base && "Not a GepObj Node or a baseObj Node?");
            }
        }
    }

    // remove the collected redundant gep nodes in each pointers's pts
    for (SVFIR::iterator nIter = pag->begin(); nIter != pag->end(); ++nIter)
    {
        NodeID n = nIter->first;

        const PointsTo &tmpPts = getPts(n);
        for (NodeID obj : tmpPts)
        {
            if (!dropNodes.test(obj))
                continue;
            NodeID baseObj = pag->getBaseObjVar(obj);
            clearPts(n, obj);
            addPts(n, baseObj);
        }
    }

    // clear GepObjVarMap and memToFieldsMap for redundant gepnodes
    // and remove those nodes from pag
    for (NodeID n: dropNodes)
    {
        NodeID base = pag->getBaseObjVar(n);
        GepObjVar *gepNode = SVFUtil::dyn_cast<GepObjVar>(pag->getGNode(n));
        const LocationSet ls = gepNode->getLocationSet();
        GepObjVarMap.erase(std::make_pair(base, ls));
        memToFieldsMap[base].reset(n);

        pag->removeGNode(gepNode);
    }
}

/*!
 * Return alias results based on our points-to/alias analysis
 */
AliasResult BVDataPTAImpl::alias(const Value* V1,
                                 const Value* V2)
{
    return alias(pag->getValueNode(V1),pag->getValueNode(V2));
}

/*!
 * Return alias results based on our points-to/alias analysis
 */
AliasResult BVDataPTAImpl::alias(NodeID node1, NodeID node2)
{
    return alias(getPts(node1),getPts(node2));
}

/*!
 * Return alias results based on our points-to/alias analysis
 */
AliasResult BVDataPTAImpl::alias(const PointsTo& p1, const PointsTo& p2)
{

    PointsTo pts1;
    expandFIObjs(p1,pts1);
    PointsTo pts2;
    expandFIObjs(p2,pts2);

    if (containBlackHoleNode(pts1) || containBlackHoleNode(pts2) || pts1.intersects(pts2))
        return AliasResult::MayAlias;
    else
        return AliasResult::NoAlias;
}<|MERGE_RESOLUTION|>--- conflicted
+++ resolved
@@ -25,15 +25,9 @@
 BVDataPTAImpl::BVDataPTAImpl(SVFIR* p, PointerAnalysis::PTATY type, bool alias_check) :
     PointerAnalysis(p, type, alias_check), ptCache()
 {
-<<<<<<< HEAD
-    if (type == Andersen_BASE || type == Andersen_WPA || type == AndersenWaveDiff_WPA || type == AndersenHCD_WPA || type == AndersenHLCD_WPA
-            || type == AndersenLCD_WPA || type == TypeCPP_WPA || type == FlowS_DDA || type == AndersenWaveDiffWithType_WPA
-            || type == AndersenSCD_WPA || type == AndersenSFR_WPA || type == CFLFICI_WPA )
-=======
     if (type == Andersen_BASE || type == Andersen_WPA || type == AndersenWaveDiff_WPA
             || type == TypeCPP_WPA || type == FlowS_DDA
-            || type == AndersenSCD_WPA || type == AndersenSFR_WPA)
->>>>>>> 3ae84760
+            || type == AndersenSCD_WPA || type == AndersenSFR_WPA || type == CFLFICI_WPA )
     {
         // Only maintain reverse points-to when the analysis is field-sensitive, as objects turning
         // field-insensitive is all it is used for.
