//===- PAG.cpp -- Program assignment graph------------------------------------//
//
//                     SVF: Static Value-Flow Analysis
//
// Copyright (C) <2013-2017>  <Yulei Sui>
//

// This program is free software: you can redistribute it and/or modify
// it under the terms of the GNU General Public License as published by
// the Free Software Foundation, either version 3 of the License, or
// (at your option) any later version.

// This program is distributed in the hope that it will be useful,
// but WITHOUT ANY WARRANTY; without even the implied warranty of
// MERCHANTABILITY or FITNESS FOR A PARTICULAR PURPOSE.  See the
// GNU General Public License for more details.

// You should have received a copy of the GNU General Public License
// along with this program.  If not, see <http://www.gnu.org/licenses/>.
//
//===----------------------------------------------------------------------===//

/*
 * PAG.cpp
 *
 *  Created on: Nov 1, 2013
 *      Author: Yulei Sui
 */

#include "MemoryModel/PAG.h"
#include "Util/GraphPrinter.h"
#include "MemoryModel/ExternalPAG.h"
#include "Util/SVFUtil.h"
#include "Util/BasicTypes.h"

using namespace SVFUtil;

static llvm::cl::opt<bool> HANDBLACKHOLE("blk", llvm::cl::init(false),
                                   llvm::cl::desc("Hanle blackhole edge"));


u64_t PAGEdge::callEdgeLabelCounter = 0;
PAGEdge::Inst2LabelMap PAGEdge::inst2LabelMap;

PAG* PAG::pag = NULL;

/*!
 * Add Address edge
 */
bool PAG::addAddrEdge(NodeID src, NodeID dst) {
    PAGNode* srcNode = getPAGNode(src);
    PAGNode* dstNode = getPAGNode(dst);
    if(hasIntraEdge(srcNode,dstNode, PAGEdge::Addr))
        return false;
    else
        return addEdge(srcNode,dstNode, new AddrPE(srcNode, dstNode));
}

/*!
 * Add Copy edge
 */
bool PAG::addCopyEdge(NodeID src, NodeID dst) {
    PAGNode* srcNode = getPAGNode(src);
    PAGNode* dstNode = getPAGNode(dst);
    if(hasIntraEdge(srcNode,dstNode, PAGEdge::Copy))
        return false;
    else
        return addEdge(srcNode,dstNode, new CopyPE(srcNode, dstNode));
}

/*!
 * Add Compare edge
 */
bool PAG::addCmpEdge(NodeID src, NodeID dst) {
    PAGNode* srcNode = getPAGNode(src);
    PAGNode* dstNode = getPAGNode(dst);
    if(hasIntraEdge(srcNode,dstNode, PAGEdge::Cmp))
        return false;
    else
        return addEdge(srcNode,dstNode, new CmpPE(srcNode, dstNode));
}


/*!
 * Add Compare edge
 */
bool PAG::addBinaryOPEdge(NodeID src, NodeID dst) {
    PAGNode* srcNode = getPAGNode(src);
    PAGNode* dstNode = getPAGNode(dst);
    if(hasIntraEdge(srcNode,dstNode, PAGEdge::BinaryOp))
        return false;
    else
        return addEdge(srcNode,dstNode, new BinaryOPPE(srcNode, dstNode));
}

/*!
 * Add Load edge
 */
bool PAG::addLoadEdge(NodeID src, NodeID dst) {
    PAGNode* srcNode = getPAGNode(src);
    PAGNode* dstNode = getPAGNode(dst);
    if(hasIntraEdge(srcNode,dstNode, PAGEdge::Load))
        return false;
    else
        return addEdge(srcNode,dstNode, new LoadPE(srcNode, dstNode));
}

/*!
 * Add Store edge
 */
bool PAG::addStoreEdge(NodeID src, NodeID dst) {
    PAGNode* srcNode = getPAGNode(src);
    PAGNode* dstNode = getPAGNode(dst);
    if(hasIntraEdge(srcNode,dstNode, PAGEdge::Store))
        return false;
    else
        return addEdge(srcNode,dstNode, new StorePE(srcNode, dstNode));
}

/*!
 * Add Call edge
 */
bool PAG::addCallEdge(NodeID src, NodeID dst, const Instruction* cs) {
    PAGNode* srcNode = getPAGNode(src);
    PAGNode* dstNode = getPAGNode(dst);
    if(hasInterEdge(srcNode,dstNode, PAGEdge::Call, cs))
        return false;
    else
        return addEdge(srcNode,dstNode, new CallPE(srcNode, dstNode, cs));
}

/*!
 * Add Return edge
 */
bool PAG::addRetEdge(NodeID src, NodeID dst, const Instruction* cs) {
    PAGNode* srcNode = getPAGNode(src);
    PAGNode* dstNode = getPAGNode(dst);
    if(hasInterEdge(srcNode,dstNode, PAGEdge::Ret, cs))
        return false;
    else
        return addEdge(srcNode,dstNode, new RetPE(srcNode, dstNode, cs));
}

/*!
 * Add blackhole/constant edge
 */
bool PAG::addBlackHoleAddrEdge(NodeID node) {
    if(HANDBLACKHOLE)
        return pag->addAddrEdge(pag->getBlackHoleNode(), node);
    else
        return pag->addCopyEdge(pag->getNullPtr(), node);
}

/*!
 * Add Thread fork edge for parameter passing from a spawner to its spawnees
 */
bool PAG::addThreadForkEdge(NodeID src, NodeID dst, const Instruction* cs) {
    PAGNode* srcNode = getPAGNode(src);
    PAGNode* dstNode = getPAGNode(dst);
    if(hasInterEdge(srcNode,dstNode, PAGEdge::ThreadFork, cs))
        return false;
    else
        return addEdge(srcNode,dstNode, new TDForkPE(srcNode, dstNode, cs));
}

/*!
 * Add Thread fork edge for parameter passing from a spawnee back to its spawners
 */
bool PAG::addThreadJoinEdge(NodeID src, NodeID dst, const Instruction* cs) {
    PAGNode* srcNode = getPAGNode(src);
    PAGNode* dstNode = getPAGNode(dst);
    if(hasInterEdge(srcNode,dstNode, PAGEdge::ThreadJoin, cs))
        return false;
    else
        return addEdge(srcNode,dstNode, new TDJoinPE(srcNode, dstNode, cs));
}


/*!
 * Add Offset(Gep) edge
 * Find the base node id of src and connect base node to dst node
 * Create gep offset:  (offset + baseOff <nested struct gep size>)
 */
bool PAG::addGepEdge(NodeID src, NodeID dst, const LocationSet& ls, bool constGep) {

    PAGNode* node = getPAGNode(src);
    if (!constGep || node->hasIncomingVariantGepEdge()) {
        /// Since the offset from base to src is variant,
        /// the new gep edge being created is also a VariantGepPE edge.
        return addVariantGepEdge(src, dst);
    }
    else {
        return addNormalGepEdge(src, dst, ls);
    }
}

/*!
 * Add normal (Gep) edge
 */
bool PAG::addNormalGepEdge(NodeID src, NodeID dst, const LocationSet& ls) {
    const LocationSet& baseLS = getLocationSetFromBaseNode(src);
    PAGNode* baseNode = getPAGNode(getBaseValNode(src));
    PAGNode* dstNode = getPAGNode(dst);
    if(hasIntraEdge(baseNode, dstNode, PAGEdge::NormalGep))
        return false;
    else
        return addEdge(baseNode, dstNode, new NormalGepPE(baseNode, dstNode, ls+baseLS));
}

/*!
 * Add variant(Gep) edge
 * Find the base node id of src and connect base node to dst node
 */
bool PAG::addVariantGepEdge(NodeID src, NodeID dst) {

    PAGNode* baseNode = getPAGNode(getBaseValNode(src));
    PAGNode* dstNode = getPAGNode(dst);
    if(hasIntraEdge(baseNode, dstNode, PAGEdge::VariantGep))
        return false;
    else
        return addEdge(baseNode, dstNode, new VariantGepPE(baseNode, dstNode));
}

/*!
 * Add global black hole address edge
 */
bool PAG::addGlobalBlackHoleAddrEdge(NodeID node, const ConstantExpr *int2Ptrce) {
    const Value* cval = curVal;
    const BasicBlock* cbb = curBB;
    setCurrentLocation(int2Ptrce,NULL);
    bool added = addBlackHoleAddrEdge(node);
    setCurrentLocation(cval,cbb);
    return added;
}

/*!
 * Add black hole Address edge for formal params
 */
bool PAG::addFormalParamBlackHoleAddrEdge(NodeID node, const Argument *arg)
{
    const Value* cval = curVal;
    const BasicBlock* cbb = curBB;
    setCurrentLocation(arg,&(arg->getParent()->getEntryBlock()));
    bool added = addBlackHoleAddrEdge(node);
    setCurrentLocation(cval,cbb);
    return added;
}


/*!
 * Add a temp field value node according to base value and offset
 * this node is after the initial node method, it is out of scope of symInfo table
 */
NodeID PAG::getGepValNode(const Value* val, const LocationSet& ls, const Type *baseType, u32_t fieldidx) {
    NodeID base = getBaseValNode(getValueNode(val));
    NodeLocationSetMap::iterator iter = GepValNodeMap.find(std::make_pair(base, ls));
    if (iter == GepValNodeMap.end()) {
        /*
         * getGepValNode can only be called from two places:
         * 1. PAGBuilder::addComplexConsForExt to handle external calls
         * 2. PAGBuilder::getGlobalVarField to initialize global variable
         * so curVal can only be
         * 1. Instruction
         * 2. GlobalVariable
         */
        assert((SVFUtil::isa<Instruction>(curVal) || SVFUtil::isa<GlobalVariable>(curVal)) && "curVal not an instruction or a globalvariable?");
        const std::vector<FieldInfo> &fieldinfo = symInfo->getFlattenFieldInfoVec(baseType);
        const Type *type = fieldinfo[fieldidx].getFlattenElemTy();

        // We assume every GepValNode and its GepEdge to the baseNode are unique across the whole program
        // We preserve the current BB information to restore it after creating the gepNode
        const Value* cval = pag->getCurrentValue();
        const BasicBlock* cbb = pag->getCurrentBB();
        pag->setCurrentLocation(curVal, NULL);
        NodeID gepNode= addGepValNode(val,ls,nodeNum,type,fieldidx);
        addGepEdge(base, gepNode, ls, true);
        pag->setCurrentLocation(cval, cbb);
        return gepNode;
    } else
        return iter->second;
}

/*!
 * Add a temp field value node, this method can only invoked by getGepValNode
 */
NodeID PAG::addGepValNode(const Value* gepVal, const LocationSet& ls, NodeID i, const Type *type, u32_t fieldidx) {
	NodeID base = getBaseValNode(getValueNode(gepVal));
    //assert(findPAGNode(i) == false && "this node should not be created before");
	assert(0==GepValNodeMap.count(std::make_pair(base, ls))
           && "this node should not be created before");
	GepValNodeMap[std::make_pair(base, ls)] = i;
    GepValPN *node = new GepValPN(gepVal, i, ls, type, fieldidx);
    return addValNode(gepVal, node, i);
}

/*!
 * Given an object node, find its field object node
 */
NodeID PAG::getGepObjNode(NodeID id, const LocationSet& ls) {
    PAGNode* node = pag->getPAGNode(id);
    if (GepObjPN* gepNode = SVFUtil::dyn_cast<GepObjPN>(node))
        return getGepObjNode(gepNode->getMemObj(), gepNode->getLocationSet() + ls);
    else if (FIObjPN* baseNode = SVFUtil::dyn_cast<FIObjPN>(node))
        return getGepObjNode(baseNode->getMemObj(), ls);
    else {
        assert(false && "new gep obj node kind?");
        return id;
    }
}

/*!
 * Get a field obj PAG node according to base mem obj and offset
 * To support flexible field sensitive analysis with regard to MaxFieldOffset
 * offset = offset % obj->getMaxFieldOffsetLimit() to create limited number of mem objects
 * maximum number of field object creation is obj->getMaxFieldOffsetLimit()
 */
NodeID PAG::getGepObjNode(const MemObj* obj, const LocationSet& ls) {
    NodeID base = getObjectNode(obj);

    /// if this obj is field-insensitive, just return the field-insensitive node.
    if (obj->isFieldInsensitive())
        return getFIObjNode(obj);

    LocationSet newLS = SymbolTableInfo::Symbolnfo()->getModulusOffset(obj->getTypeInfo(),ls);

    NodeLocationSetMap::iterator iter = GepObjNodeMap.find(std::make_pair(base, newLS));
    if (iter == GepObjNodeMap.end()) {
        NodeID gepNode= addGepObjNode(obj,newLS,nodeNum);
        return gepNode;
    } else
        return iter->second;

}

/*!
 * Add a field obj node, this method can only invoked by getGepObjNode
 */
NodeID PAG::addGepObjNode(const MemObj* obj, const LocationSet& ls, NodeID i) {
    //assert(findPAGNode(i) == false && "this node should not be created before");
    NodeID base = getObjectNode(obj);
    assert(0==GepObjNodeMap.count(std::make_pair(base, ls))
           && "this node should not be created before");
    GepObjNodeMap[std::make_pair(base, ls)] = i;
    GepObjPN *node = new GepObjPN(obj->getRefVal(), i, obj, ls);
    memToFieldsMap[base].set(i);
    return addObjNode(obj->getRefVal(), node, i);
}

/*!
 * Add a field-insensitive node, this method can only invoked by getFIGepObjNode
 */
NodeID PAG::addFIObjNode(const MemObj* obj)
{
    //assert(findPAGNode(i) == false && "this node should not be created before");
    NodeID base = getObjectNode(obj);
    memToFieldsMap[base].set(obj->getSymId());
    FIObjPN *node = new FIObjPN(obj->getRefVal(), obj->getSymId(), obj);
    return addObjNode(obj->getRefVal(), node, obj->getSymId());
}


/*!
 * Return true if it is an intra-procedural edge
 */
bool PAG::hasIntraEdge(PAGNode* src, PAGNode* dst, PAGEdge::PEDGEK kind) {
    PAGEdge edge(src,dst,kind);
    return PAGEdgeKindToSetMap[kind].find(&edge) != PAGEdgeKindToSetMap[kind].end();
}

/*!
 * Return true if it is an inter-procedural edge
 */
bool PAG::hasInterEdge(PAGNode* src, PAGNode* dst, PAGEdge::PEDGEK kind, const Instruction* callInst) {
    PAGEdge edge(src,dst,PAGEdge::makeEdgeFlagWithCallInst(kind,callInst));
    return PAGEdgeKindToSetMap[kind].find(&edge) != PAGEdgeKindToSetMap[kind].end();
}

/*
 * curVal   <-------->  PAGEdge
 * Instruction          Any Edge
 * Argument             CopyEdge  (PAG::addFormalParamBlackHoleAddrEdge)
 * ConstantExpr         CopyEdge  (Int2PtrConstantExpr   CastConstantExpr  PAGBuilder::processCE)
 *                      GepEdge   (GepConstantExpr   PAGBuilder::processCE)
 * ConstantPointerNull  CopyEdge  (3-->2 NullPtr-->BlkPtr PAG::addNullPtrNode)
 *  				    AddrEdge  (0-->2 BlkObj-->BlkPtr PAG::addNullPtrNode)
 * GlobalVariable       AddrEdge  (PAGBuilder::visitGlobal)
 *                      GepEdge   (PAGBuilder::getGlobalVarField)
 * Function             AddrEdge  (PAGBuilder::visitGlobal)
 * Constant             StoreEdge (PAGBuilder::InitialGlobal)
 */
void PAG::setCurrentBBAndValueForPAGEdge(PAGEdge* edge) {
    assert(curVal && "current Val is NULL?");
    edge->setBB(curBB);
    edge->setValue(curVal);
    if (const Instruction *curInst = SVFUtil::dyn_cast<Instruction>(curVal)) {
 	/// We assume every GepValPN and its GepPE are unique across whole program
	if(!(SVFUtil::isa<GepPE>(edge) && SVFUtil::isa<GepValPN>(edge->getDstNode())))
		assert(curBB && "instruction does not have a basic block??");
		addToInstPAGEdgeList(curInst,edge);
    } else if (SVFUtil::isa<Argument>(curVal)) {
        assert(curBB && (&curBB->getParent()->getEntryBlock() == curBB));
    } else if (SVFUtil::isa<ConstantExpr>(curVal)) {
        if (!curBB)
            globPAGEdgesSet.insert(edge);
    } else if (SVFUtil::isa<ConstantPointerNull>(curVal)) {
        assert((edge->getSrcID() == NullPtr && edge->getDstID() == BlkPtr) ||
               (edge->getSrcID() == BlackHole && edge->getDstID() == BlkPtr));
        globPAGEdgesSet.insert(edge);
    } else if (SVFUtil::isa<GlobalVariable>(curVal) ||
               SVFUtil::isa<Function>(curVal) ||
               SVFUtil::isa<Constant>(curVal)) {
        globPAGEdgesSet.insert(edge);
    } else {
        assert(false && "what else value can we have?");
    }
}

/*!
 * Add a PAG edge into edge map
 */
bool PAG::addEdge(PAGNode* src, PAGNode* dst, PAGEdge* edge) {

    DBOUT(DPAGBuild,
          outs() << "add edge from " << src->getId() << " kind :"
          << src->getNodeKind() << " to " << dst->getId()
          << " kind :" << dst->getNodeKind() << "\n");
    src->addOutEdge(edge);
    dst->addInEdge(edge);
    bool added = PAGEdgeKindToSetMap[edge->getEdgeKind()].insert(edge).second;
    assert(added && "duplicated edge, not added!!!");
<<<<<<< HEAD
    if (!SVFModule::pagReadFromTXT())
        setCurrentBBAndValueForPAGEdge(edge);
=======
	if (edge->isPTAEdge()){
	    totalPTAPAGEdge++;
		PTAPAGEdgeKindToSetMap[edge->getEdgeKind()].insert(edge);
	}
	if (!SVFModule::pagReadFromTXT())
		setCurrentBBAndValueForPAGEdge(edge);
>>>>>>> 6bc2efd7
    return true;
}

/*!
 * Get all fields object nodes of an object
 */
NodeBS& PAG::getAllFieldsObjNode(const MemObj* obj) {
    NodeID base = getObjectNode(obj);
    return memToFieldsMap[base];
}

/*!
 * Get all fields object nodes of an object
 */
NodeBS& PAG::getAllFieldsObjNode(NodeID id) {
    const PAGNode* node = pag->getPAGNode(id);
    assert(SVFUtil::isa<ObjPN>(node) && "need an object node");
    const ObjPN* obj = SVFUtil::cast<ObjPN>(node);
    return getAllFieldsObjNode(obj->getMemObj());
}

/*!
 * Get all fields object nodes of an object
 * If this object is collapsed into one field insensitive object
 * Then only return this field insensitive object
 */
NodeBS PAG::getFieldsAfterCollapse(NodeID id) {
    const PAGNode* node = pag->getPAGNode(id);
    assert(SVFUtil::isa<ObjPN>(node) && "need an object node");
    const MemObj* mem = SVFUtil::cast<ObjPN>(node)->getMemObj();
    if(mem->isFieldInsensitive()) {
        NodeBS bs;
        bs.set(getFIObjNode(mem));
        return bs;
    }
    else
        return getAllFieldsObjNode(mem);
}

/*!
 * Get a base pointer given a pointer
 * Return the source node of its connected gep edge if this pointer has
 * Otherwise return the node id itself
 */
NodeID PAG::getBaseValNode(NodeID nodeId) {
    PAGNode* node  = getPAGNode(nodeId);
    if (node->hasIncomingEdges(PAGEdge::NormalGep) ||  node->hasIncomingEdges(PAGEdge::VariantGep)) {
        PAGEdge::PAGEdgeSetTy& ngeps = node->getIncomingEdges(PAGEdge::NormalGep);
        PAGEdge::PAGEdgeSetTy& vgeps = node->getIncomingEdges(PAGEdge::VariantGep);

        assert(((ngeps.size()+vgeps.size())==1) && "one node can only be connected by at most one gep edge!");

        PAGNode::iterator it;
        if(!ngeps.empty())
            it = ngeps.begin();
        else
            it = vgeps.begin();

        assert(SVFUtil::isa<GepPE>(*it) && "not a gep edge??");
        return (*it)->getSrcID();
    }
    else
        return nodeId;
}

/*!
 * Get a base PAGNode given a pointer
 * Return the source node of its connected normal gep edge
 * Otherwise return the node id itself
 * Size_t offset : gep offset
 */
LocationSet PAG::getLocationSetFromBaseNode(NodeID nodeId) {
    PAGNode* node  = getPAGNode(nodeId);
    PAGEdge::PAGEdgeSetTy& geps = node->getIncomingEdges(PAGEdge::NormalGep);
    /// if this node is already a base node
    if(geps.empty())
        return LocationSet(0);

    assert(geps.size()==1 && "one node can only be connected by at most one gep edge!");
    PAGNode::iterator it = geps.begin();
    const PAGEdge* edge = *it;
    assert(SVFUtil::isa<NormalGepPE>(edge) && "not a get edge??");
    const NormalGepPE* gepEdge = SVFUtil::cast<NormalGepPE>(edge);
    return gepEdge->getLocationSet();
}

/*!
 * Clean up memory
 */
void PAG::destroy() {
    for (PAGEdge::PAGKindToEdgeSetMapTy::iterator I =
                PAGEdgeKindToSetMap.begin(), E = PAGEdgeKindToSetMap.end(); I != E;
            ++I) {
        for (PAGEdge::PAGEdgeSetTy::iterator edgeIt = I->second.begin(),
                endEdgeIt = I->second.end(); edgeIt != endEdgeIt; ++edgeIt) {
            delete *edgeIt;
        }
    }
    delete symInfo;
    symInfo = NULL;
}

/*!
 * Print this PAG graph including its nodes and edges
 */
void PAG::print() {

	outs() << "-------------------PAG------------------------------------\n";
	PAGEdge::PAGEdgeSetTy& addrs = pag->getEdgeSet(PAGEdge::Addr);
	for (PAGEdge::PAGEdgeSetTy::iterator iter = addrs.begin(), eiter =
			addrs.end(); iter != eiter; ++iter) {
		outs() << (*iter)->getSrcID() << " -- Addr --> " << (*iter)->getDstID()
				<< "\n";
	}

	PAGEdge::PAGEdgeSetTy& copys = pag->getEdgeSet(PAGEdge::Copy);
	for (PAGEdge::PAGEdgeSetTy::iterator iter = copys.begin(), eiter =
			copys.end(); iter != eiter; ++iter) {
		outs() << (*iter)->getSrcID() << " -- Copy --> " << (*iter)->getDstID()
				<< "\n";
	}

	PAGEdge::PAGEdgeSetTy& calls = pag->getEdgeSet(PAGEdge::Call);
	for (PAGEdge::PAGEdgeSetTy::iterator iter = calls.begin(), eiter =
			calls.end(); iter != eiter; ++iter) {
		outs() << (*iter)->getSrcID() << " -- Call --> " << (*iter)->getDstID()
				<< "\n";
	}

	PAGEdge::PAGEdgeSetTy& rets = pag->getEdgeSet(PAGEdge::Ret);
	for (PAGEdge::PAGEdgeSetTy::iterator iter = rets.begin(), eiter =
			rets.end(); iter != eiter; ++iter) {
		outs() << (*iter)->getSrcID() << " -- Ret --> " << (*iter)->getDstID()
				<< "\n";
	}

	PAGEdge::PAGEdgeSetTy& tdfks = pag->getEdgeSet(PAGEdge::ThreadFork);
	for (PAGEdge::PAGEdgeSetTy::iterator iter = tdfks.begin(), eiter =
			tdfks.end(); iter != eiter; ++iter) {
		outs() << (*iter)->getSrcID() << " -- ThreadFork --> "
				<< (*iter)->getDstID() << "\n";
	}

	PAGEdge::PAGEdgeSetTy& tdjns = pag->getEdgeSet(PAGEdge::ThreadJoin);
	for (PAGEdge::PAGEdgeSetTy::iterator iter = tdjns.begin(), eiter =
			tdjns.end(); iter != eiter; ++iter) {
		outs() << (*iter)->getSrcID() << " -- ThreadJoin --> "
				<< (*iter)->getDstID() << "\n";
	}

	PAGEdge::PAGEdgeSetTy& ngeps = pag->getEdgeSet(PAGEdge::NormalGep);
	for (PAGEdge::PAGEdgeSetTy::iterator iter = ngeps.begin(), eiter =
			ngeps.end(); iter != eiter; ++iter) {
		NormalGepPE* gep = SVFUtil::cast<NormalGepPE>(*iter);
		outs() << gep->getSrcID() << " -- NormalGep (" << gep->getOffset()
				<< ") --> " << gep->getDstID() << "\n";
	}

	PAGEdge::PAGEdgeSetTy& vgeps = pag->getEdgeSet(PAGEdge::VariantGep);
	for (PAGEdge::PAGEdgeSetTy::iterator iter = vgeps.begin(), eiter =
			vgeps.end(); iter != eiter; ++iter) {
		outs() << (*iter)->getSrcID() << " -- VariantGep --> "
				<< (*iter)->getDstID() << "\n";
	}

	PAGEdge::PAGEdgeSetTy& loads = pag->getEdgeSet(PAGEdge::Load);
	for (PAGEdge::PAGEdgeSetTy::iterator iter = loads.begin(), eiter =
			loads.end(); iter != eiter; ++iter) {
		outs() << (*iter)->getSrcID() << " -- Load --> " << (*iter)->getDstID()
				<< "\n";
	}

	PAGEdge::PAGEdgeSetTy& stores = pag->getEdgeSet(PAGEdge::Store);
	for (PAGEdge::PAGEdgeSetTy::iterator iter = stores.begin(), eiter =
			stores.end(); iter != eiter; ++iter) {
		outs() << (*iter)->getSrcID() << " -- Store --> " << (*iter)->getDstID()
				<< "\n";
	}
	outs() << "----------------------------------------------------------\n";

}

/*
 * If this is a dummy node or node does not have incoming edges we assume it is not a pointer here
 */
bool PAG::isValidPointer(NodeID nodeId) const {
    PAGNode* node = pag->getPAGNode(nodeId);
    if ((node->getInEdges().empty() && node->getOutEdges().empty()))
        return false;
    return node->isPointer();
}


/*!
 * PAGEdge constructor
 */
PAGEdge::PAGEdge(PAGNode* s, PAGNode* d, GEdgeFlag k) :
    GenericPAGEdgeTy(s,d,k),value(NULL),basicBlock(NULL) {
    edgeId = PAG::getPAG()->getTotalEdgeNum();
    PAG::getPAG()->incEdgeNum();
}

/*!
 * Whether src and dst nodes are both pointer type
 */
bool PAGEdge::isPTAEdge() const {
	return getSrcNode()->isPointer() && getDstNode()->isPointer();
}

/*!
 * PAGNode constructor
 */
PAGNode::PAGNode(const Value* val, NodeID i, PNODEK k) :
    GenericPAGNodeTy(i,k), value(val) {

    assert( ValNode <= k && k<= DummyObjNode && "new PAG node kind?");

    switch (k) {
    case ValNode:
    case GepValNode: {
        assert(val != NULL && "value is NULL for ValPN or GepValNode");
        isTLPointer = val->getType()->isPointerTy();
        isATPointer = false;
        break;
    }

    case RetNode: {
        assert(val != NULL && "value is NULL for RetNode");
        isTLPointer = SVFUtil::cast<Function>(val)->getReturnType()->isPointerTy();
        isATPointer = false;
        break;
    }

    case VarargNode:
    case DummyValNode: {
        isTLPointer = true;
        isATPointer = false;
        break;
    }

    case ObjNode:
    case GepObjNode:
    case FIObjNode:
    case DummyObjNode: {
        isTLPointer = false;
        isATPointer = true;
        break;
    }
    }
}

/*!
 * Dump this PAG
 */
void PAG::dump(std::string name) {
    GraphPrinter::WriteGraphToFile(outs(), name, this);
}

static void outputPAGNodeNoNewLine(raw_ostream &o, PAGNode *pagNode) {
    o << pagNode->getId() << " ";
    // TODO: is this check enough?
    if (!ObjPN::classof(pagNode)) o << "v";
    else o << "o";
}

static void outputPAGNode(raw_ostream &o, PAGNode *pagNode) {
    outputPAGNodeNoNewLine(o, pagNode);
    o << "\n";
}

static void outputPAGNode(raw_ostream &o, PAGNode *pagNode, int argno) {
    outputPAGNodeNoNewLine(o, pagNode);
    o << " " << argno;
    o << "\n";
}

static void outputPAGNode(raw_ostream &o, PAGNode *pagNode,
                          std::string trail) {
    outputPAGNodeNoNewLine(o, pagNode);
    o << " " << trail;
    o << "\n";
}

static void outputPAGEdge(raw_ostream &o, PAGEdge *pagEdge) {
    NodeID srcId = pagEdge->getSrcID();
    NodeID dstId = pagEdge->getDstID();
    u32_t offset = 0;
    std::string edgeKind = "-";

    switch (pagEdge->getEdgeKind()) {
    case PAGEdge::Addr:
        edgeKind = "addr";
        break;
    case PAGEdge::Copy:
        edgeKind = "copy";
        break;
    case PAGEdge::Store:
        edgeKind = "store";
        break;
    case PAGEdge::Load:
        edgeKind = "load";
        break;
    case PAGEdge::Call:
        edgeKind = "call";
        break;
    case PAGEdge::Ret:
        edgeKind = "ret";
        break;
    case PAGEdge::NormalGep:
        edgeKind = "normal-gep";
        break;
    case PAGEdge::VariantGep:
        edgeKind = "variant-gep";
        break;
    case PAGEdge::ThreadFork:
        outs() << "dump-function-pags: found ThreadFork edge.\n";
        break;
    case PAGEdge::ThreadJoin:
        outs() << "dump-function-pags: found ThreadJoin edge.\n";
        break;
    }

    if (NormalGepPE::classof(pagEdge)) offset =
        static_cast<NormalGepPE *>(pagEdge)->getOffset();

    o << srcId << " " << edgeKind << " " << dstId << " " << offset << "\n";
}

int getArgNo(Function *function, const Value *arg) {
    int argNo = 0;
    for (auto it = function->arg_begin(); it != function->arg_end();
         ++it, ++argNo) {
        if (arg->getName() == it->getName()) return argNo;
    }

    return -1;
}

/*!
 * Dump PAGs for the functions
 */
void PAG::dumpFunctions(std::vector<std::string> functions) {
    // Naive: first map functions to entries in PAG, then dump them.
    std::map<Function *, std::vector<PAGNode *>> functionToPAGNodes;

    std::set<PAGNode *> callDsts;
    for (PAG::iterator it = pag->begin(); it != pag->end(); ++it) {
        PAGNode *currNode = it->second;
        if (!currNode->hasOutgoingEdges(PAGEdge::PEDGEK::Call)) continue;

        // Where are these calls going?
        for (PAGEdge::PAGEdgeSetTy::iterator it =
                currNode->getOutgoingEdgesBegin(PAGEdge::PEDGEK::Call);
             it != currNode->getOutgoingEdgesEnd(PAGEdge::PEDGEK::Call); ++it) {
            CallPE *callEdge = static_cast<CallPE *>(*it);
            const Instruction *inst = callEdge->getCallInst();
            ::Function *currFunction =
                static_cast<const CallInst *>(inst)->getCalledFunction();

            if (currFunction != NULL) {
                // Otherwise, it would be an indirect call which we don't want.
                std::string currFunctionName = currFunction->getName();

                if (std::find(functions.begin(), functions.end(),
                              currFunctionName) != functions.end()) {
                    // If the dst has already been added, we'd be duplicating
                    // due to multiple actual->arg call edges.
                    if (callDsts.find(callEdge->getDstNode()) == callDsts.end()) {
                        callDsts.insert(callEdge->getDstNode());
                        functionToPAGNodes[currFunction].push_back(callEdge->getDstNode());
                    }
                }
            }
        }
    }

    for (auto it = functionToPAGNodes.begin(); it != functionToPAGNodes.end();
         ++it) {
        Function *function = it->first;
        std::string functionName = it->first->getName();

        // The final nodes and edges we will print.
        std::set<PAGNode *> nodes;
        std::set<PAGEdge *> edges;
        // The search stack.
        std::stack<PAGNode *> todoNodes;
        // The arguments to the function.
        std::vector<PAGNode *> argNodes = it->second;
        PAGNode *retNode = NULL;


        outs() << "PAG for function: " << functionName << "\n";
        for (auto node = argNodes.begin(); node != argNodes.end(); ++node) {
            todoNodes.push(*node);
        }

        while (!todoNodes.empty()) {
            PAGNode *currNode = todoNodes.top();
            todoNodes.pop();

            // If the node has been dealt with, ignore it.
            if (nodes.find(currNode) != nodes.end()) continue;
            nodes.insert(currNode);

            // Return signifies the end of a path.
            if (RetPN::classof(currNode)) {
                retNode = currNode;
                continue;
            }

            auto outEdges = currNode->getOutEdges();
            for (auto outEdge = outEdges.begin(); outEdge != outEdges.end();
                 ++outEdge) {
                edges.insert(*outEdge);
                todoNodes.push((*outEdge)->getDstNode());
            }
        }

        for (auto node = nodes.begin(); node != nodes.end(); ++node) {
            // TODO: proper file.
            // Argument nodes use extra information: it's argument number.
            if (std::find(argNodes.begin(), argNodes.end(), *node)
                != argNodes.end()) {
                outputPAGNode(outs(), *node, getArgNo(function, (*node)->getValue()));
            } else if (*node == retNode) {
                outputPAGNode(outs(), *node, "ret");
            } else {
                outputPAGNode(outs(), *node);
            }
        }

        for (auto edge = edges.begin(); edge != edges.end(); ++edge) {
            // TODO: proper file.
            outputPAGEdge(outs(), *edge);
        }

        outs() << "PAG for functionName " << functionName << " done\n";
    }
}

/*!
 * Whether to handle blackhole edge
 */
void PAG::handleBlackHole(bool b) {
    HANDBLACKHOLE = b;
}

namespace llvm {
/*!
 * Write value flow graph into dot file for debugging
 */
template<>
struct DOTGraphTraits<PAG*> : public DefaultDOTGraphTraits {

    typedef PAGNode NodeType;
    typedef NodeType::iterator ChildIteratorType;
    DOTGraphTraits(bool isSimple = false) :
        DefaultDOTGraphTraits(isSimple) {
    }

    /// Return name of the graph
    static std::string getGraphName(PAG *graph) {
        return graph->getGraphName();
    }

    /// Return label of a VFG node with two display mode
    /// Either you can choose to display the name of the value or the whole instruction
    static std::string getNodeLabel(PAGNode *node, PAG *graph) {
        bool briefDisplay = true;
        bool nameDisplay = true;
        std::string str;
        raw_string_ostream rawstr(str);

        if (briefDisplay) {
            if (SVFUtil::isa<ValPN>(node)) {
                if (nameDisplay)
                    rawstr << node->getId() << ":" << node->getValueName();
                else
                    rawstr << node->getId();
            } else
                rawstr << node->getId();
        } else {
            // print the whole value
            if (!SVFUtil::isa<DummyValPN>(node) && !SVFUtil::isa<DummyObjPN>(node))
                rawstr << *node->getValue();
            else
                rawstr << "";

        }

        return rawstr.str();

    }

    static std::string getNodeAttributes(PAGNode *node, PAG *pag) {
        if (SVFUtil::isa<ValPN>(node)) {
            if(SVFUtil::isa<GepValPN>(node))
                return "shape=hexagon";
            else if (SVFUtil::isa<DummyValPN>(node))
                return "shape=diamond";
            else
                return "shape=circle";
        } else if (SVFUtil::isa<ObjPN>(node)) {
            if(SVFUtil::isa<GepObjPN>(node))
                return "shape=doubleoctagon";
            else if(SVFUtil::isa<FIObjPN>(node))
                return "shape=septagon";
            else if (SVFUtil::isa<DummyObjPN>(node))
                return "shape=Mcircle";
            else
                return "shape=doublecircle";
        } else if (SVFUtil::isa<RetPN>(node)) {
            return "shape=Mrecord";
        } else if (SVFUtil::isa<VarArgPN>(node)) {
            return "shape=octagon";
        } else {
            assert(0 && "no such kind node!!");
        }
        return "";
    }

    template<class EdgeIter>
    static std::string getEdgeAttributes(PAGNode *node, EdgeIter EI, PAG *pag) {
        const PAGEdge* edge = *(EI.getCurrent());
        assert(edge && "No edge found!!");
        if (SVFUtil::isa<AddrPE>(edge)) {
            return "color=green";
        } else if (SVFUtil::isa<CopyPE>(edge)) {
            return "color=black";
        } else if (SVFUtil::isa<GepPE>(edge)) {
            return "color=purple";
        } else if (SVFUtil::isa<StorePE>(edge)) {
            return "color=blue";
        } else if (SVFUtil::isa<LoadPE>(edge)) {
            return "color=red";
        } else if (SVFUtil::isa<CmpPE>(edge)) {
            return "color=grey";
        } else if (SVFUtil::isa<BinaryOPPE>(edge)) {
            return "color=grey";
        } else if (SVFUtil::isa<TDForkPE>(edge)) {
            return "color=Turquoise";
        } else if (SVFUtil::isa<TDJoinPE>(edge)) {
            return "color=Turquoise";
        } else if (SVFUtil::isa<CallPE>(edge)) {
            return "color=black,style=dashed";
        } else if (SVFUtil::isa<RetPE>(edge)) {
            return "color=black,style=dotted";
        }
        else {
            assert(0 && "No such kind edge!!");
        }
    }

    template<class EdgeIter>
    static std::string getEdgeSourceLabel(PAGNode *node, EdgeIter EI) {
        const PAGEdge* edge = *(EI.getCurrent());
        assert(edge && "No edge found!!");
        if(const CallPE* calledge = SVFUtil::dyn_cast<CallPE>(edge)) {
            const Instruction* callInst= calledge->getCallInst();
            return SVFUtil::getSourceLoc(callInst);
        }
        else if(const RetPE* retedge = SVFUtil::dyn_cast<RetPE>(edge)) {
            const Instruction* callInst= retedge->getCallInst();
            return SVFUtil::getSourceLoc(callInst);
        }
        return "";
    }
};
}<|MERGE_RESOLUTION|>--- conflicted
+++ resolved
@@ -428,17 +428,14 @@
     dst->addInEdge(edge);
     bool added = PAGEdgeKindToSetMap[edge->getEdgeKind()].insert(edge).second;
     assert(added && "duplicated edge, not added!!!");
-<<<<<<< HEAD
+    if (edge->isPTAEdge()){
+        totalPTAPAGEdge++;
+        PTAPAGEdgeKindToSetMap[edge->getEdgeKind()].insert(edge);
+    }
+
     if (!SVFModule::pagReadFromTXT())
         setCurrentBBAndValueForPAGEdge(edge);
-=======
-	if (edge->isPTAEdge()){
-	    totalPTAPAGEdge++;
-		PTAPAGEdgeKindToSetMap[edge->getEdgeKind()].insert(edge);
-	}
-	if (!SVFModule::pagReadFromTXT())
-		setCurrentBBAndValueForPAGEdge(edge);
->>>>>>> 6bc2efd7
+
     return true;
 }
 
