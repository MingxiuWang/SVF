//===- PointerAnalysis.h -- Base class of pointer analyses--------------------//
//
//                     SVF: Static Value-Flow Analysis
//
// Copyright (C) <2013->  <Yulei Sui>
//

// This program is free software: you can redistribute it and/or modify
// it under the terms of the GNU General Public License as published by
// the Free Software Foundation, either version 3 of the License, or
// (at your option) any later version.

// This program is distributed in the hope that it will be useful,
// but WITHOUT ANY WARRANTY; without even the implied warranty of
// MERCHANTABILITY or FITNESS FOR A PARTICULAR PURPOSE.  See the
// GNU General Public License for more details.

// You should have received a copy of the GNU General Public License
// along with this program.  If not, see <http://www.gnu.org/licenses/>.
//
//===----------------------------------------------------------------------===//

/*
 * PointerAnalysis.h
 *
 *  Created on: Nov 12, 2013
 *      Author: Yulei Sui
 */

#ifndef INCLUDE_MEMORYMODEL_POINTERANALYSISIMPL_H_
#define INCLUDE_MEMORYMODEL_POINTERANALYSISIMPL_H_

#include "MemoryModel/PointerAnalysis.h"

namespace SVF
{

/*!
 * Pointer analysis implementation which uses bit vector based points-to data structure
 */
class BVDataPTAImpl : public PointerAnalysis
{

public:
<<<<<<< HEAD
    typedef PTData<NodeID,PointsTo> PTDataTy;	/// Points-to data structure type
    typedef DiffPTData<NodeID,PointsTo,EdgeID> DiffPTDataTy;	/// Points-to data structure type
    typedef DFPTData<NodeID,PointsTo> DFPTDataTy;	/// Points-to data structure type
    typedef IncDFPTData<NodeID,PointsTo> IncDFPTDataTy;	/// Points-to data structure type
    typedef VDFPTData<NodeID, PointsTo> VDFPTDataTy;
=======
    typedef PTData<NodeID, NodeID, PointsTo> PTDataTy;
    typedef MutablePTData<NodeID, NodeID, PointsTo> MutPTDataTy;
    typedef DiffPTData<NodeID, NodeID, PointsTo, EdgeID> DiffPTDataTy;
    typedef MutableDiffPTData<NodeID, NodeID, PointsTo, EdgeID> MutDiffPTDataTy;
    typedef DFPTData<NodeID, NodeID, PointsTo> DFPTDataTy;
    typedef MutableDFPTData<NodeID, NodeID, PointsTo> MutDFPTDataTy;
    typedef IncMutableDFPTData<NodeID, NodeID, PointsTo> IncMutDFPTDataTy;
>>>>>>> 43a54945

    /// Constructor
    BVDataPTAImpl(PAG* pag, PointerAnalysis::PTATY type, bool alias_check = true);

    /// Destructor
    virtual ~BVDataPTAImpl()
    {
        destroy();
    }

    static inline bool classof(const PointerAnalysis *pta)
    {
        return pta->getImplTy() == BVDataImpl;
    }

    /// Release memory
    inline void destroy()
    {
        delete ptD;
        ptD = NULL;
    }

    /// Get points-to and reverse points-to
    ///@{
    virtual inline const PointsTo& getPts(NodeID id)
    {
        return ptD->getPts(id);
    }
    virtual inline const PointsTo& getRevPts(NodeID nodeId)
    {
        return ptD->getRevPts(nodeId);
    }
    //@}

    /// Remove element from the points-to set of id.
    virtual inline void clearPts(NodeID id, NodeID element)
    {
        ptD->clearPts(id, element);
    }

    /// Clear points-to set of id.
    virtual inline void clearFullPts(NodeID id)
    {
        ptD->clearFullPts(id);
    }

    /// Union/add points-to. Add the reverse points-to for node collapse purpose
    /// To be noted that adding reverse pts might incur 10% total overhead during solving
    //@{
    virtual inline bool unionPts(NodeID id, const PointsTo& target)
    {
        return ptD->unionPts(id, target);
    }
    virtual inline bool unionPts(NodeID id, NodeID ptd)
    {
        return ptD->unionPts(id,ptd);
    }
    virtual inline bool addPts(NodeID id, NodeID ptd)
    {
        return ptD->addPts(id,ptd);
    }
    //@}

    /// Clear all data
    virtual inline void clearAllPts()
    {
        ptD->clear();
    }

    /// Expand FI objects
    virtual void expandFIObjs(const PointsTo& pts, PointsTo& expandedPts);

    /// Interface for analysis result storage on filesystem.
    //@{
    virtual void writeToFile(const std::string& filename);
    virtual bool readFromFile(const std::string& filename);
    //@}

protected:

    /// Update callgraph. This should be implemented by its subclass.
    virtual inline bool updateCallGraph(const CallSiteToFunPtrMap&)
    {
        assert(false && "Virtual function not implemented!");
        return false;
    }

    /// Get points-to data structure
    inline PTDataTy* getPTDataTy() const
    {
        return ptD;
    }

    inline DiffPTDataTy* getDiffPTDataTy() const
    {
        DiffPTDataTy* diff = SVFUtil::dyn_cast<DiffPTDataTy>(ptD);
        assert(diff && "BVDataPTAImpl::getDiffPTDataTy: not a DiffPTDataTy!");
        return diff;
    }
    inline VDFPTDataTy* getVDFPTDataTy() const
    {
        return SVFUtil::dyn_cast<VDFPTDataTy>(ptD);
    }

    inline DFPTDataTy* getDFPTDataTy() const
    {
        DFPTDataTy* df = SVFUtil::dyn_cast<DFPTDataTy>(ptD);
        assert(df && "BVDataPTAImpl::getDFPTDataTy: not a DFPTDataTy!");
        return df;
    }

    inline MutDFPTDataTy* getMutDFPTDataTy() const
    {
        MutDFPTDataTy* mdf = SVFUtil::dyn_cast<MutDFPTDataTy>(ptD);
        assert(mdf && "BVDataPTAImpl::getMutDFPTDataTy: not a MutDFPTDataTy!");
        return mdf;
    }

    inline bool hasPtsMap(void) const
    {
        return SVFUtil::isa<MutPTDataTy>(ptD) || SVFUtil::isa<MutDiffPTDataTy>(ptD);
    }

    inline const typename MutPTDataTy::PtsMap& getPtsMap() const
    {
        if (MutPTDataTy *m = SVFUtil::dyn_cast<MutPTDataTy>(ptD)) return m->getPtsMap();
        else if (MutDiffPTDataTy *md = SVFUtil::dyn_cast<MutDiffPTDataTy>(ptD)) return md->getPtsMap();
        else assert(false && "BVDataPTAImpl::getPtsMap: not a PTData with a PtsMap!");
    }

    /// On the fly call graph construction
    virtual void onTheFlyCallGraphSolve(const CallSiteToFunPtrMap& callsites, CallEdgeMap& newEdges);

private:
    /// Points-to data
    PTDataTy* ptD;

public:
    /// Interface expose to users of our pointer analysis, given Location infos
    virtual AliasResult alias(const MemoryLocation  &LocA,
                              const MemoryLocation  &LocB);

    /// Interface expose to users of our pointer analysis, given Value infos
    virtual AliasResult alias(const Value* V1,
                              const Value* V2);

    /// Interface expose to users of our pointer analysis, given PAGNodeID
    virtual AliasResult alias(NodeID node1, NodeID node2);

    /// Interface expose to users of our pointer analysis, given two pts
    virtual AliasResult alias(const PointsTo& pts1, const PointsTo& pts2);

    /// dump and debug, print out conditional pts
    //@{
    virtual void dumpCPts()
    {
        ptD->dumpPTData();
    }

    virtual void dumpTopLevelPtsTo();

    virtual void dumpAllPts();
    //@}
};

/*!
 * Pointer analysis implementation which uses conditional points-to map data structure (context/path sensitive analysis)
 */
template<class Cond>
class CondPTAImpl : public PointerAnalysis
{

public:
    typedef CondVar<Cond> CVar;
    typedef CondStdSet<CVar>  CPtSet;
    typedef PTData<CVar, CVar, CPtSet> PTDataTy;
    typedef MutablePTData<CVar, CVar, CPtSet> MutPTDataTy;
    typedef DenseMap<NodeID,PointsTo> PtrToBVPtsMap; /// map a pointer to its BitVector points-to representation
    typedef DenseMap<NodeID,CPtSet> PtrToCPtsMap;	 /// map a pointer to its conditional points-to set

    /// Constructor
    CondPTAImpl(PAG* pag, PointerAnalysis::PTATY type) : PointerAnalysis(pag, type), normalized(false)
    {
        if (type == PathS_DDA || type == Cxt_DDA)
            ptD = new MutPTDataTy();
        else
            assert(false && "no points-to data available");

        ptaImplTy = CondImpl;
    }

    /// Destructor
    virtual ~CondPTAImpl()
    {
        destroy();
    }

    static inline bool classof(const PointerAnalysis *pta)
    {
        return pta->getImplTy() == CondImpl;
    }

    /// Release memory
    inline void destroy()
    {
        delete ptD;
        ptD = NULL;
    }

    /// Get points-to data
    inline PTDataTy* getPTDataTy() const
    {
        return ptD;
    }

    inline MutPTDataTy* getMutPTDataTy() const
    {
        MutPTDataTy* mut = SVFUtil::dyn_cast<MutPTDataTy>(ptD);
        assert(mut && "BVDataPTAImpl::getMutPTDataTy: not a MutPTDataTy!");
        return mut;
    }

    inline bool hasPtsMap(void) const
    {
        return SVFUtil::isa<MutPTDataTy>(ptD);
    }

    inline const typename MutPTDataTy::PtsMap& getPtsMap() const
    {
        if (MutPTDataTy *m = SVFUtil::dyn_cast<MutPTDataTy>(ptD)) return m->getPtsMap();
        else assert(false && "CondPTAImpl::getPtsMap: not a PTData with a PtsMap!");
    }

    /// Get points-to and reverse points-to
    ///@{
    virtual inline const CPtSet& getPts(CVar id)
    {
        return ptD->getPts(id);
    }
    virtual inline const CPtSet& getRevPts(CVar nodeId)
    {
        return ptD->getRevPts(nodeId);
    }
    //@}

    /// Clear all data
    virtual inline void clearPts()
    {
        ptD->clear();
    }

    /// Whether cpts1 and cpts2 have overlap points-to targets
    bool overlap(const CPtSet& cpts1, const CPtSet& cpts2) const
    {
        for (typename CPtSet::const_iterator it1 = cpts1.begin(); it1 != cpts1.end(); ++it1)
        {
            for (typename CPtSet::const_iterator it2 = cpts2.begin(); it2 != cpts2.end(); ++it2)
            {
                if(isSameVar(*it1,*it2))
                    return true;
            }
        }
        return false;
    }

    /// Expand all fields of an aggregate in all points-to sets
    void expandFIObjs(const CPtSet& cpts, CPtSet& expandedCpts)
    {
        expandedCpts = cpts;;
        for(typename CPtSet::const_iterator cit = cpts.begin(), ecit=cpts.end(); cit!=ecit; ++cit)
        {
            if(pag->getBaseObjNode(cit->get_id())==cit->get_id())
            {
                NodeBS& fields = pag->getAllFieldsObjNode(cit->get_id());
                for(NodeBS::iterator it = fields.begin(), eit = fields.end(); it!=eit; ++it)
                {
                    CVar cvar(cit->get_cond(),*it);
                    expandedCpts.set(cvar);
                }
            }
        }
    }

protected:

    /// Finalization of pointer analysis, and normalize points-to information to Bit Vector representation
    virtual void finalize()
    {
        NormalizePointsTo();
        PointerAnalysis::finalize();
    }
    /// Union/add points-to, and add the reverse points-to for node collapse purpose
    /// To be noted that adding reverse pts might incur 10% total overhead during solving
    //@{
    virtual inline bool unionPts(CVar id, const CPtSet& target)
    {
        return ptD->unionPts(id, target);
    }

    virtual inline bool unionPts(CVar id, CVar ptd)
    {
        return ptD->unionPts(id,ptd);
    }

    virtual inline bool addPts(CVar id, CVar ptd)
    {
        return ptD->addPts(id,ptd);
    }
    //@}

    /// Internal interface to be used for conditional points-to set queries
    //@{
    inline bool mustAlias(const CVar& var1, const CVar& var2)
    {
        if(isSameVar(var1,var2))
            return true;

        bool singleton = !(isHeapMemObj(var1.get_id()) || isLocalVarInRecursiveFun(var1.get_id()));
        if(isCondCompatible(var1.get_cond(),var2.get_cond(),singleton) == false)
            return false;

        const CPtSet& cpts1 = getPts(var1);
        const CPtSet& cpts2 = getPts(var2);
        return (contains(cpts1,cpts2) && contains(cpts2,cpts1));
    }

    //  Whether cpts1 contains all points-to targets of pts2
    bool contains(const CPtSet& cpts1, const CPtSet& cpts2)
    {
        if (cpts1.empty() || cpts2.empty())
            return false;

        for (typename CPtSet::const_iterator it2 = cpts2.begin(); it2 != cpts2.end(); ++it2)
        {
            bool hasObj = false;
            for (typename CPtSet::const_iterator it1 = cpts1.begin(); it1 != cpts1.end(); ++it1)
            {
                if(isSameVar(*it1,*it2))
                {
                    hasObj = true;
                    break;
                }
            }
            if(hasObj == false)
                return false;
        }
        return true;
    }

    /// Whether two pointers/objects are the same one by considering their conditions
    bool isSameVar(const CVar& var1, const CVar& var2) const
    {
        if(var1.get_id() != var2.get_id())
            return false;

        /// we distinguish context sensitive memory allocation here
        bool singleton = !(isHeapMemObj(var1.get_id()) || isLocalVarInRecursiveFun(var1.get_id()));
        return isCondCompatible(var1.get_cond(),var2.get_cond(),singleton);
    }
    //@}

    /// Normalize points-to information to BitVector/conditional representation
    virtual void NormalizePointsTo()
    {
        normalized = true;
        if (hasPtsMap())
        {
            const typename MutPTDataTy::PtsMap& ptsMap = getPtsMap();
            for(typename MutPTDataTy::PtsMap::const_iterator it = ptsMap.begin(), eit=ptsMap.end(); it!=eit; ++it)
            {
                for(typename CPtSet::const_iterator cit = it->second.begin(), ecit=it->second.end(); cit!=ecit; ++cit)
                {
                    ptrToBVPtsMap[(it->first).get_id()].set(cit->get_id());
                    objToBVRevPtsMap[cit->get_id()].set((it->first).get_id());
                    ptrToCPtsMap[(it->first).get_id()].set(*cit);
                }
            }
        }
        else
        {
            assert(false && "CondPTAImpl::NormalizePointsTo: could not normalize points-to sets");
        }
    }
    /// Points-to data
    PTDataTy* ptD;
    /// Normalized flag
    bool normalized;
    /// Normal points-to representation (without conditions)
    PtrToBVPtsMap ptrToBVPtsMap;
    /// Normal points-to representation (without conditions)
    PtrToBVPtsMap objToBVRevPtsMap;
    /// Conditional points-to representation (with conditions)
    PtrToCPtsMap ptrToCPtsMap;
public:
    /// Print out conditional pts
    virtual void dumpCPts()
    {
        ptD->dumpPTData();
    }
    /// Given a conditional pts return its bit vector points-to
    virtual inline PointsTo getBVPointsTo(const CPtSet& cpts) const
    {
        PointsTo pts;
        for(typename CPtSet::const_iterator cit = cpts.begin(), ecit=cpts.end(); cit!=ecit; ++cit)
            pts.set(cit->get_id());
        return pts;
    }
    /// Given a pointer return its bit vector points-to
    virtual inline PointsTo& getPts(NodeID ptr)
    {
        assert(normalized && "Pts of all context-var have to be merged/normalized. Want to use getPts(CVar cvar)??");
        return ptrToBVPtsMap[ptr];
    }
    /// Given a pointer return its conditional points-to
    virtual inline const CPtSet& getCondPointsTo(NodeID ptr)
    {
        assert(normalized && "Pts of all context-vars have to be merged/normalized. Want to use getPts(CVar cvar)??");
        return ptrToCPtsMap[ptr];
    }
    /// Given an object return all pointers points to this object
    virtual inline PointsTo& getRevPts(NodeID obj)
    {
        assert(normalized && "Pts of all context-var have to be merged/normalized. Want to use getPts(CVar cvar)??");
        return objToBVRevPtsMap[obj];
    }

    /// Interface expose to users of our pointer analysis, given Location infos
    virtual inline AliasResult alias(const MemoryLocation &LocA,
                                     const MemoryLocation  &LocB)
    {
        return alias(LocA.Ptr, LocB.Ptr);
    }
    /// Interface expose to users of our pointer analysis, given Value infos
    virtual inline AliasResult alias(const Value* V1, const Value* V2)
    {
        return  alias(pag->getValueNode(V1),pag->getValueNode(V2));
    }
    /// Interface expose to users of our pointer analysis, given two pointers
    virtual inline AliasResult alias(NodeID node1, NodeID node2)
    {
        return alias(getCondPointsTo(node1),getCondPointsTo(node2));
    }
    /// Interface expose to users of our pointer analysis, given conditional variables
    virtual AliasResult alias(const CVar& var1, const CVar& var2)
    {
        return alias(getPts(var1),getPts(var2));
    }
    /// Interface expose to users of our pointer analysis, given two conditional points-to sets
    virtual inline AliasResult alias(const CPtSet& pts1, const CPtSet& pts2)
    {
        CPtSet cpts1;
        expandFIObjs(pts1,cpts1);
        CPtSet cpts2;
        expandFIObjs(pts2,cpts2);
        if (containBlackHoleNode(cpts1) || containBlackHoleNode(cpts2))
            return llvm::MayAlias;
        else if(this->getAnalysisTy()==PathS_DDA && contains(cpts1,cpts2) && contains(cpts2,cpts1))
        {
            return llvm::MustAlias;
        }
        else if(overlap(cpts1,cpts2))
            return llvm::MayAlias;
        else
            return llvm::NoAlias;
    }
    /// Test blk node for cpts
    inline bool containBlackHoleNode(const CPtSet& cpts)
    {
        for(typename CPtSet::const_iterator cit = cpts.begin(), ecit=cpts.end(); cit!=ecit; ++cit)
        {
            if(cit->get_id() == pag->getBlackHoleNode())
                return true;
        }
        return false;
    }
    /// Test constant node for cpts
    inline bool containConstantNode(const CPtSet& cpts)
    {
        for(typename CPtSet::const_iterator cit = cpts.begin(), ecit=cpts.end(); cit!=ecit; ++cit)
        {
            if(cit->get_id() == pag->getConstantNode())
                return true;
        }
        return false;
    }
    /// Whether two conditions are compatible (to be implemented by child class)
    virtual bool isCondCompatible(const Cond& cxt1, const Cond& cxt2, bool singleton) const = 0;

    /// Dump points-to information of top-level pointers
    void dumpTopLevelPtsTo()
    {
        for (NodeSet::iterator nIter = this->getAllValidPtrs().begin(); nIter != this->getAllValidPtrs().end(); ++nIter)
        {
            const PAGNode* node = this->getPAG()->getPAGNode(*nIter);
            if (this->getPAG()->isValidTopLevelPtr(node))
            {
                if (SVFUtil::isa<DummyObjPN>(node))
                {
                    SVFUtil::outs() << "##<Blackhole or constant> id:" << node->getId();
                }
                else if (!SVFUtil::isa<DummyValPN>(node))
                {
                    SVFUtil::outs() << "##<" << node->getValue()->getName() << "> ";
                    //SVFUtil::outs() << "Source Loc: " << SVFUtil::getSourceLoc(node->getValue());
                }

                const PointsTo& pts = getPts(node->getId());
                SVFUtil::outs() << "\nNodeID " << node->getId() << " ";
                if (pts.empty())
                {
                    SVFUtil::outs() << "\t\tPointsTo: {empty}\n\n";
                }
                else
                {
                    SVFUtil::outs() << "\t\tPointsTo: { ";
                    for (PointsTo::iterator it = pts.begin(), eit = pts.end(); it != eit; ++it)
                        SVFUtil::outs() << *it << " ";
                    SVFUtil::outs() << "}\n\n";
                }
            }
        }

        SVFUtil::outs().flush();
    }
};

} // End namespace SVF

#endif /* INCLUDE_MEMORYMODEL_POINTERANALYSISIMPL_H_ */<|MERGE_RESOLUTION|>--- conflicted
+++ resolved
@@ -42,13 +42,6 @@
 {
 
 public:
-<<<<<<< HEAD
-    typedef PTData<NodeID,PointsTo> PTDataTy;	/// Points-to data structure type
-    typedef DiffPTData<NodeID,PointsTo,EdgeID> DiffPTDataTy;	/// Points-to data structure type
-    typedef DFPTData<NodeID,PointsTo> DFPTDataTy;	/// Points-to data structure type
-    typedef IncDFPTData<NodeID,PointsTo> IncDFPTDataTy;	/// Points-to data structure type
-    typedef VDFPTData<NodeID, PointsTo> VDFPTDataTy;
-=======
     typedef PTData<NodeID, NodeID, PointsTo> PTDataTy;
     typedef MutablePTData<NodeID, NodeID, PointsTo> MutPTDataTy;
     typedef DiffPTData<NodeID, NodeID, PointsTo, EdgeID> DiffPTDataTy;
@@ -56,7 +49,6 @@
     typedef DFPTData<NodeID, NodeID, PointsTo> DFPTDataTy;
     typedef MutableDFPTData<NodeID, NodeID, PointsTo> MutDFPTDataTy;
     typedef IncMutableDFPTData<NodeID, NodeID, PointsTo> IncMutDFPTDataTy;
->>>>>>> 43a54945
 
     /// Constructor
     BVDataPTAImpl(PAG* pag, PointerAnalysis::PTATY type, bool alias_check = true);
@@ -155,10 +147,6 @@
         DiffPTDataTy* diff = SVFUtil::dyn_cast<DiffPTDataTy>(ptD);
         assert(diff && "BVDataPTAImpl::getDiffPTDataTy: not a DiffPTDataTy!");
         return diff;
-    }
-    inline VDFPTDataTy* getVDFPTDataTy() const
-    {
-        return SVFUtil::dyn_cast<VDFPTDataTy>(ptD);
     }
 
     inline DFPTDataTy* getDFPTDataTy() const
