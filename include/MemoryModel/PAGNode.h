--- conflicted
+++ resolved
@@ -323,11 +323,7 @@
 
 private:
     LocationSet ls;	// LocationSet
-<<<<<<< HEAD
-    const Type *type;
-=======
     const Type *gepValType;
->>>>>>> d8c4a724
     u32_t fieldIdx;
 
 public:
@@ -349,11 +345,7 @@
 
     /// Constructor
     GepValPN(const Value* val, NodeID i, const LocationSet& l, const Type *ty, u32_t idx) :
-<<<<<<< HEAD
-        ValPN(val, i, GepValNode), ls(l), type(ty), fieldIdx(idx) {
-=======
         ValPN(val, i, GepValNode), ls(l), gepValType(ty), fieldIdx(idx) {
->>>>>>> d8c4a724
     }
 
     /// offset of the base value node
@@ -368,15 +360,9 @@
         return "offset_" + llvm::utostr(getOffset());
     }
 
-<<<<<<< HEAD
-    const Type *getType() const {
-        return type;
-    }
-=======
 	inline const Type* getType() const {
 		return gepValType;
 	}
->>>>>>> d8c4a724
 
     u32_t getFieldIdx() const {
         return fieldIdx;
@@ -411,13 +397,8 @@
     //@}
 
     /// Constructor
-<<<<<<< HEAD
-    GepObjPN(const Value* val, NodeID i, const MemObj* mem, const LocationSet& l) :
-        ObjPN(val, i, mem, GepObjNode), ls(l) {
-=======
     GepObjPN(const MemObj* mem, const Type* type, NodeID i, const LocationSet& l) :
         ObjPN(mem->getRefVal(), i, mem, GepObjNode), ls(l), gepObjType(type) {
->>>>>>> d8c4a724
     }
 
     /// offset of the mem object
@@ -498,11 +479,7 @@
     }
 
     /// Return name of a LLVM value
-<<<<<<< HEAD
-    const std::string getValueName() {
-=======
     const std::string getValueName() const {
->>>>>>> d8c4a724
         const Function* fun = SVFUtil::cast<Function>(value);
         return fun->getName().str() + "_ret";
     }
@@ -534,11 +511,7 @@
     }
 
     /// Return name of a LLVM value
-<<<<<<< HEAD
-    const std::string getValueName() {
-=======
-    inline const std::string getValueName() const {
->>>>>>> d8c4a724
+    inline const std::string getValueName() const {
         const Function* fun = SVFUtil::cast<Function>(value);
         return fun->getName().str() + "_vararg";
     }
