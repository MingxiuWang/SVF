//===----- CHA.h -- Base class of pointer analyses ---------------------------//
//
//                     SVF: Static Value-Flow Analysis
//
// Copyright (C) <2013-2017>  <Yulei Sui>
//

// This program is free software: you can redistribute it and/or modify
// it under the terms of the GNU General Public License as published by
// the Free Software Foundation, either version 3 of the License, or
// (at your option) any later version.

// This program is distributed in the hope that it will be useful,
// but WITHOUT ANY WARRANTY; without even the implied warranty of
// MERCHANTABILITY or FITNESS FOR A PARTICULAR PURPOSE.  See the
// GNU General Public License for more details.

// You should have received a copy of the GNU General Public License
// along with this program.  If not, see <http://www.gnu.org/licenses/>.
//
//===----------------------------------------------------------------------===//

/*
 * CHA.h
 *
 *  Created on: Apr 13, 2016
 *      Author: Xiaokang Fan
 */

#ifndef CHA_H_
#define CHA_H_

#include "MemoryModel/GenericGraph.h"
#include "Util/SVFModule.h"
#include "Util/WorkList.h"

class SVFModule;
class CHNode;

typedef GenericEdge<CHNode> GenericCHEdgeTy;
class CHEdge: public GenericCHEdgeTy {
public:
    typedef enum {
        INHERITANCE = 0x1, // inheritance relation
        INSTANTCE = 0x2 // template-instance relation
    } CHEDGETYPE;

    typedef GenericNode<CHNode,CHEdge>::GEdgeSetTy CHEdgeSetTy;

    CHEdge(CHNode *s, CHNode *d, CHEDGETYPE et, GEdgeFlag k = 0):
        GenericCHEdgeTy(s,d,k) {
        edgeType = et;
    }

    CHEDGETYPE getEdgeType() const {
        return edgeType;
    }

private:
    CHEDGETYPE edgeType;
};

typedef GenericNode<CHNode,CHEdge> GenericCHNodeTy;
class CHNode: public GenericCHNodeTy {
public:
    typedef enum {
        PURE_ABSTRACT = 0x1, // pure virtual abstract class
        MULTI_INHERITANCE = 0x2, // multi inheritance class
        TEMPLATE = 0x04 // template class
    } CLASSATTR;

    typedef std::vector<const Function*> FuncVector;

    CHNode (const std::string name, NodeID i = 0, GNodeK k = 0):
        GenericCHNodeTy(i, k), vtable(NULL), className(name), flags(0) {
    }
    ~CHNode() {
    }
    std::string getName() const {
        return className;
    }
    /// Flags
    //@{
    inline void setFlag(CLASSATTR mask) {
        flags |= mask;
    }
    inline bool hasFlag(CLASSATTR mask) const {
        return (flags & mask) == mask;
    }
    //@}

    /// Attribute
    //@{
    inline void setPureAbstract() {
        setFlag(PURE_ABSTRACT);
    }
    inline void setMultiInheritance() {
        setFlag(MULTI_INHERITANCE);
    }
    inline void setTemplate() {
        setFlag(TEMPLATE);
    }
    inline bool isPureAbstract() const {
        return hasFlag(PURE_ABSTRACT);
    }
    inline bool isMultiInheritance() const {
        return hasFlag(MULTI_INHERITANCE);
    }
    inline bool isTemplate() const {
        return hasFlag(TEMPLATE);
    }
    //@}

    void addVirtualFunctionVector(FuncVector vfuncvec) {
        virtualFunctionVectors.push_back(vfuncvec);
    }
    const std::vector<FuncVector> &getVirtualFunctionVectors() const {
        return virtualFunctionVectors;
    }
    void getVirtualFunctions(u32_t idx, FuncVector &virtualFunctions) const;

    const GlobalValue *getVTable() const {
        return vtable;
    }

    void setVTable(const GlobalValue *vtbl) {
        vtable = vtbl;
    }

private:
    const GlobalValue* vtable;
    std::string className;
    size_t flags;
    /*
     * virtual functions inherited from different classes are separately stored
     * to model different vtables inherited from different fathers.
     *
     * Example:
     * class C: public A, public B
     * vtableC = {Af1, Af2, ..., inttoptr, Bg1, Bg2, ...} ("inttoptr"
     * instruction works as the delimiter for separating virtual functions
     * inherited from different classes)
     *
     * virtualFunctionVectors = {{Af1, Af2, ...}, {Bg1, Bg2, ...}}
     */
    std::vector<std::vector<const Function*>> virtualFunctionVectors;
};

/// class hierarchy graph
typedef GenericGraph<CHNode,CHEdge> GenericCHGraphTy;
class CHGraph: public GenericCHGraphTy {
public:
    typedef std::set<const CHNode*> CHNodeSetTy;
    typedef FIFOWorkList<const CHNode*> WorkList;
    typedef std::map<std::string, CHNodeSetTy> NameToCHNodesMap;
    typedef std::map<CallSite, CHNodeSetTy> CallSiteToCHNodesMap;
    typedef std::set<const GlobalValue*> VTableSet;
    typedef std::set<const Function*> VFunSet;
    typedef std::map<CallSite, VTableSet> CallSiteToVTableSetMap;
    typedef std::map<CallSite, VFunSet> CallSiteToVFunSetMap;

    typedef enum {
        CONSTRUCTOR = 0x1, // connect node based on constructor
        DESTRUCTOR = 0x2 // connect node based on destructor
    } RELATIONTYPE;

    CHGraph(const SVFModule svfModule): svfMod(svfModule), classNum(0), vfID(0), buildingCHGTime(0) {
    }
    ~CHGraph();

    void buildCHG();
    void buildInternalMaps();
<<<<<<< HEAD
    void buildCHGNodes(const Function *F);
    void buildCHGEdges(const Function *F);
    void connectInheritEdgeViaCall(const Function *caller, CallSite cs);
    void connectInheritEdgeViaStore(const Function *caller, const StoreInst* store);
=======
    void buildCHGNodes(const llvm::GlobalValue *V);
    void buildCHGNodes(const llvm::Function *F);
    void buildCHGEdges(const llvm::Function *F);
    void connectInheritEdgeViaCall(const llvm::Function *caller, llvm::CallSite cs);
    void connectInheritEdgeViaStore(const llvm::Function *caller, const llvm::StoreInst* store);
>>>>>>> 4ed1c049
    void addEdge(const std::string className,
                 const std::string baseClassName,
                 CHEdge::CHEDGETYPE edgeType);
    CHNode *getNode(const std::string name) const;
    CHNode *createNode(const std::string name);
    void buildClassNameToAncestorsDescendantsMap();
    void buildVirtualFunctionToIDMap();
    void buildCSToCHAVtblsAndVfnsMap();
    void readInheritanceMetadataFromModule(const Module &M);
    void analyzeVTables(const Module &M);
    const CHGraph::CHNodeSetTy& getInstancesAndDescendants(const std::string className);
    const CHNodeSetTy& getCSClasses(CallSite cs);
    void getVFnsFromVtbls(CallSite cs,VTableSet &vtbls, VFunSet &virtualFunctions) const;
    void dump(const std::string& filename);
    void printCH();

    inline s32_t getVirtualFunctionID(const Function *vfn) const {
		std::map<const Function*, s32_t>::const_iterator it =
				virtualFunctionToIDMap.find(vfn);
		if (it != virtualFunctionToIDMap.end())
			return it->second;
		else
			return -1;
	}
	inline const Function *getVirtualFunctionBasedonID(s32_t id) const {
		std::map<const Function*, s32_t>::const_iterator it, eit;
		for (it = virtualFunctionToIDMap.begin(), eit =
				virtualFunctionToIDMap.end(); it != eit; ++it) {
			if (it->second == id)
				return it->first;
		}
		return NULL;
	}

	inline void addInstances(const std::string templateName, CHNode* node) {
		NameToCHNodesMap::iterator it = templateNameToInstancesMap.find(
				templateName);
		if (it != templateNameToInstancesMap.end())
			it->second.insert(node);
		else
			templateNameToInstancesMap[templateName].insert(node);
	}
	inline const CHNodeSetTy &getDescendants(const std::string className) {
		return classNameToDescendantsMap[className];
	}
	inline const CHNodeSetTy &getInstances(const std::string className) {
		return templateNameToInstancesMap[className];
	}

	inline const bool csHasVtblsBasedonCHA(CallSite cs) const {
		CallSiteToVTableSetMap::const_iterator it = csToCHAVtblsMap.find(cs);
		return it != csToCHAVtblsMap.end();
	}
	inline const bool csHasVFnsBasedonCHA(CallSite cs) const {
		CallSiteToVFunSetMap::const_iterator it = csToCHAVFnsMap.find(cs);
		return it != csToCHAVFnsMap.end();
	}
	inline const VTableSet &getCSVtblsBasedonCHA(CallSite cs) const {
		CallSiteToVTableSetMap::const_iterator it = csToCHAVtblsMap.find(cs);
		assert(it != csToCHAVtblsMap.end() && "cs does not have vtabls based on CHA.");
		return it->second;
	}
	inline const VFunSet &getCSVFsBasedonCHA(CallSite cs) const {
		CallSiteToVFunSetMap::const_iterator it = csToCHAVFnsMap.find(cs);
		assert(it != csToCHAVFnsMap.end() && "cs does not have vfns based on CHA.");
		return it->second;
	}

private:
    SVFModule svfMod;
    u32_t classNum;
    s32_t vfID;
    double buildingCHGTime;
    NameToCHNodesMap classNameToDescendantsMap;
    NameToCHNodesMap classNameToAncestorsMap;
    NameToCHNodesMap classNameToInstAndDescsMap;
    NameToCHNodesMap templateNameToInstancesMap;
    CallSiteToCHNodesMap csToClassesMap;

    std::map<const Function*, s32_t> virtualFunctionToIDMap;
    CallSiteToVTableSetMap csToCHAVtblsMap;
    CallSiteToVFunSetMap csToCHAVFnsMap;
};


namespace llvm {
/* !
 * GraphTraits specializations for generic graph algorithms.
 * Provide graph traits for traversing from a constraint node using standard graph traversals.
 */
template<> struct GraphTraits<CHNode*> : public GraphTraits<GenericNode<CHNode,CHEdge>*  > {
};

/// Inverse GraphTraits specializations for call graph node, it is used for inverse traversal.
template<>
struct GraphTraits<Inverse<CHNode*> > : public GraphTraits<Inverse<GenericNode<CHNode,CHEdge>* > > {
};

template<> struct GraphTraits<CHGraph*> : public GraphTraits<GenericGraph<CHNode,CHEdge>* > {
    typedef CHNode *NodeRef;
};

}

#endif /* CHA_H_ */<|MERGE_RESOLUTION|>--- conflicted
+++ resolved
@@ -170,18 +170,11 @@
 
     void buildCHG();
     void buildInternalMaps();
-<<<<<<< HEAD
+    void buildCHGNodes(const GlobalValue *V);
     void buildCHGNodes(const Function *F);
     void buildCHGEdges(const Function *F);
     void connectInheritEdgeViaCall(const Function *caller, CallSite cs);
     void connectInheritEdgeViaStore(const Function *caller, const StoreInst* store);
-=======
-    void buildCHGNodes(const llvm::GlobalValue *V);
-    void buildCHGNodes(const llvm::Function *F);
-    void buildCHGEdges(const llvm::Function *F);
-    void connectInheritEdgeViaCall(const llvm::Function *caller, llvm::CallSite cs);
-    void connectInheritEdgeViaStore(const llvm::Function *caller, const llvm::StoreInst* store);
->>>>>>> 4ed1c049
     void addEdge(const std::string className,
                  const std::string baseClassName,
                  CHEdge::CHEDGETYPE edgeType);
