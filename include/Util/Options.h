--- conflicted
+++ resolved
@@ -249,22 +249,13 @@
     static const Option<bool> ShowHiddenNode;
 
     // CFL option
-<<<<<<< HEAD
-    static const llvm::cl::opt<std::string> GrammarFilename;
-    static const llvm::cl::opt<std::string> CFLGraph;
-    static const llvm::cl::opt<bool> PrintCFL;
-    static const llvm::cl::opt<bool> FlexSymMap;
-    static const llvm::cl::opt<bool>  PEGTransfer;
-    static const llvm::cl::opt<bool>  CFLSVFG;
-    static const llvm::cl::opt<bool> CFLData;
-=======
     static const Option<std::string> GrammarFilename;
     static const Option<std::string> CFLGraph;
     static const Option<bool> PrintCFL;
     static const Option<bool> FlexSymMap;
     static const Option<bool>  PEGTransfer;
     static const Option<bool>  CFLSVFG;
->>>>>>> c1a04326
+    static const Option<bool> CFLData;
 
     // Loop Analysis
     static const Option<bool> LoopAnalysis;
