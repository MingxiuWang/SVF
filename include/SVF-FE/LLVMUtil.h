//===- SVFUtil.h -- Analysis helper functions----------------------------//
//
//                     SVF: Static Value-Flow Analysis
//
// Copyright (C) <2013->  <Yulei Sui>
//

// This program is free software: you can redistribute it and/or modify
// it under the terms of the GNU General Public License as published by
// the Free Software Foundation, either version 3 of the License, or
// (at your option) any later version.

// This program is distributed in the hope that it will be useful,
// but WITHOUT ANY WARRANTY; without even the implied warranty of
// MERCHANTABILITY or FITNESS FOR A PARTICULAR PURPOSE.  See the
// GNU General Public License for more details.

// You should have received a copy of the GNU General Public License
// along with this program.  If not, see <http://www.gnu.org/licenses/>.
//
//===----------------------------------------------------------------------===//

/*
 * SVFUtil.h
 *
 *  Created on: Apr 11, 2013
 *      Author: Yulei Sui
 */

#ifndef INCLUDE_SVF_FE_LLVMUTIL_H_
#define INCLUDE_SVF_FE_LLVMUTIL_H_

#include "SVF-FE/BasicTypes.h"
#include "Util/SVFUtil.h"
#include "SVF-FE/BasicTypes.h"
#include "Util/BasicTypes.h"
#include "Util/ExtAPI.h"
#include "Util/ThreadAPI.h"

namespace SVF
{

namespace SVFUtil
{



/// This function servers a allocation wrapper detector
inline bool isAnAllocationWraper(const Instruction*)
{
    return false;
}

/// Return LLVM function if this value is
inline const Function* getLLVMFunction(const Value* val)
{
    const Function *fun = SVFUtil::dyn_cast<Function>(val->stripPointerCasts());
    return fun;
}


/// Check whether this value is a black hole
inline bool isBlackholeSym(const Value *val)
{
    return (SVFUtil::isa<UndefValue>(val));
}


inline bool isExtCall(const CallSite cs)
{
    return isExtCall(getCallee(cs));
}

inline bool isExtCall(const Instruction *inst)
{
    return isExtCall(getCallee(inst));
}
//@}

/// Whether an instruction is a return instruction
inline bool isReturn(const Instruction* inst)
{
    return SVFUtil::isa<ReturnInst>(inst);
}

<<<<<<< HEAD
/// Return true if the call is a heap allocator/reallocator
//@{
/// note that these two functions are not suppose to be used externally
inline bool isHeapAllocExtFunViaRet(const SVFFunction* fun)
{
    return fun && (ExtAPI::getExtAPI()->is_alloc(fun)
                   || ExtAPI::getExtAPI()->is_realloc(fun));
}
inline bool isHeapAllocExtFunViaArg(const SVFFunction* fun)
{
    return fun && ExtAPI::getExtAPI()->is_arg_alloc(fun);
}

static inline Type *getPtrElementType(const PointerType* pty)
{
#if (LLVM_VERSION_MAJOR < 14)
    return pty->getElementType();
#else
    assert(!pty->isOpaque() && "Opaque Pointer is used, please recompile the source adding '-Xclang -no-opaque-pointer'");
    return pty->getNonOpaquePointerElementType();
#endif
}

=======
>>>>>>> 8052a767
/// interfaces to be used externally
inline bool isHeapAllocExtCallViaRet(const CallSite cs)
{
    bool isPtrTy = cs.getInstruction()->getType()->isPointerTy();
    return isPtrTy && isHeapAllocExtFunViaRet(getCallee(cs));
}

inline bool isHeapAllocExtCallViaRet(const Instruction *inst)
{
    bool isPtrTy = inst->getType()->isPointerTy();
    return isPtrTy && isHeapAllocExtFunViaRet(getCallee(inst));
}

inline bool isHeapAllocExtCallViaArg(const CallSite cs)
{
    return isHeapAllocExtFunViaArg(getCallee(cs));
}

inline bool isHeapAllocExtCallViaArg(const Instruction *inst)
{
    return isHeapAllocExtFunViaArg(getCallee(inst));
}

inline bool isHeapAllocExtCall(const CallSite cs)
{
    return isHeapAllocExtCallViaRet(cs) || isHeapAllocExtCallViaArg(cs);
}

inline bool isHeapAllocExtCall(const Instruction *inst)
{
    return isHeapAllocExtCallViaRet(inst) || isHeapAllocExtCallViaArg(inst);
}
//@}

inline int getHeapAllocHoldingArgPosition(const CallSite cs)
{
    return getHeapAllocHoldingArgPosition(getCallee(cs));
}

inline int getHeapAllocHoldingArgPosition(const Instruction *inst)
{
    return getHeapAllocHoldingArgPosition(getCallee(inst));
}
//@}

inline bool isReallocExtCall(const CallSite cs)
{
    bool isPtrTy = cs.getInstruction()->getType()->isPointerTy();
    return isPtrTy && isReallocExtFun(getCallee(cs));
}

inline bool isReallocExtCall(const Instruction *inst)
{
    bool isPtrTy = inst->getType()->isPointerTy();
    return isPtrTy && isReallocExtFun(getCallee(inst));
}
//@}

inline bool isDeallocExtCall(const CallSite cs)
{
    return isDeallocExtFun(getCallee(cs));
}

inline bool isDeallocExtCall(const Instruction *inst)
{
    return isDeallocExtFun(getCallee(inst));
}
//@}

inline bool isStaticExtCall(const CallSite cs)
{
    bool isPtrTy = cs.getInstruction()->getType()->isPointerTy();
    return isPtrTy && isStaticExtFun(getCallee(cs));
}

inline bool isStaticExtCall(const Instruction *inst)
{
    bool isPtrTy = inst->getType()->isPointerTy();
    return isPtrTy && isStaticExtFun(getCallee(inst));
}
//@}

/// Return true if the call is a static global call
//@{
inline bool isHeapAllocOrStaticExtCall(const CallSite cs)
{
    return isStaticExtCall(cs) || isHeapAllocExtCall(cs);
}

inline bool isHeapAllocOrStaticExtCall(const Instruction *inst)
{
    return isStaticExtCall(inst) || isHeapAllocExtCall(inst);
}
//@}

/// Get the reference type of heap/static object from an allocation site.
//@{
inline const PointerType *getRefTypeOfHeapAllocOrStatic(const CallSite cs)
{
    const PointerType *refType = nullptr;
    // Case 1: heap object held by *argument, we should get its element type.
    if (isHeapAllocExtCallViaArg(cs))
    {
        int argPos = getHeapAllocHoldingArgPosition(cs);
        const Value *arg = cs.getArgument(argPos);
        if (const PointerType *argType = SVFUtil::dyn_cast<PointerType>(arg->getType()))
            refType = SVFUtil::dyn_cast<PointerType>(getPtrElementType(argType));
    }
    // Case 2: heap/static object held by return value.
    else
    {
        assert((isStaticExtCall(cs) || isHeapAllocExtCallViaRet(cs))
               && "Must be heap alloc via ret, or static allocation site");
        refType = SVFUtil::dyn_cast<PointerType>(cs.getType());
    }
    assert(refType && "Allocated object must be held by a pointer-typed value.");
    return refType;
}

inline const PointerType *getRefTypeOfHeapAllocOrStatic(const Instruction *inst)
{
    CallSite cs(const_cast<Instruction*>(inst));
    return getRefTypeOfHeapAllocOrStatic(cs);
}
//@}

/// Return true if this is a thread creation call
///@{
inline bool isThreadForkCall(const CallSite cs)
{
    return ThreadAPI::getThreadAPI()->isTDFork(cs);
}
inline bool isThreadForkCall(const Instruction *inst)
{
    return ThreadAPI::getThreadAPI()->isTDFork(inst);
}
//@}

/// Return true if this is a hare_parallel_for call
///@{
inline bool isHareParForCall(const CallSite cs)
{
    return ThreadAPI::getThreadAPI()->isHareParFor(cs);
}
inline bool isHareParForCall(const Instruction *inst)
{
    return ThreadAPI::getThreadAPI()->isHareParFor(inst);
}
//@}

/// Return true if this is a thread join call
///@{
inline bool isThreadJoinCall(const CallSite cs)
{
    return ThreadAPI::getThreadAPI()->isTDJoin(cs);
}
inline bool isThreadJoinCall(const Instruction *inst)
{
    return ThreadAPI::getThreadAPI()->isTDJoin(inst);
}
//@}

/// Return true if this is a thread exit call
///@{
inline bool isThreadExitCall(const CallSite cs)
{
    return ThreadAPI::getThreadAPI()->isTDExit(cs);
}
inline bool isThreadExitCall(const Instruction *inst)
{
    return ThreadAPI::getThreadAPI()->isTDExit(inst);
}
//@}

/// Return true if this is a lock acquire call
///@{
inline bool isLockAquireCall(const CallSite cs)
{
    return ThreadAPI::getThreadAPI()->isTDAcquire(cs);
}
inline bool isLockAquireCall(const Instruction *inst)
{
    return ThreadAPI::getThreadAPI()->isTDAcquire(inst);
}
//@}

/// Return true if this is a lock acquire call
///@{
inline bool isLockReleaseCall(const CallSite cs)
{
    return ThreadAPI::getThreadAPI()->isTDRelease(cs);
}
inline bool isLockReleaseCall(const Instruction *inst)
{
    return ThreadAPI::getThreadAPI()->isTDRelease(inst);
}
//@}

/// Return true if this is a barrier wait call
//@{
inline bool isBarrierWaitCall(const CallSite cs)
{
    return ThreadAPI::getThreadAPI()->isTDBarWait(cs);
}
inline bool isBarrierWaitCall(const Instruction *inst)
{
    return ThreadAPI::getThreadAPI()->isTDBarWait(inst);
}
//@}

/// Return sole argument of the thread routine
//@{
inline const Value* getActualParmAtForkSite(const CallSite cs)
{
    return ThreadAPI::getThreadAPI()->getActualParmAtForkSite(cs);
}
inline const Value* getActualParmAtForkSite(const Instruction *inst)
{
    return ThreadAPI::getThreadAPI()->getActualParmAtForkSite(inst);
}
//@}

/// Return the task function of the parallel_for routine
//@{
inline const Value* getTaskFuncAtHareParForSite(const CallSite cs)
{
    return ThreadAPI::getThreadAPI()->getTaskFuncAtHareParForSite(cs);
}
inline const Value* getTaskFuncAtHareParForSite(const Instruction *inst)
{
    return ThreadAPI::getThreadAPI()->getTaskFuncAtHareParForSite(inst);
}
//@}

/// Return the task data argument of the parallel_for rountine
//@{
inline const Value* getTaskDataAtHareParForSite(const CallSite cs)
{
    return ThreadAPI::getThreadAPI()->getTaskDataAtHareParForSite(cs);
}
inline const Value* getTaskDataAtHareParForSite(const Instruction *inst)
{
    return ThreadAPI::getThreadAPI()->getTaskDataAtHareParForSite(inst);
}
//@}

/// Return true if this value refers to a object
bool isObject (const Value * ref);

/// Method for dead function, which does not have any possible caller
/// function address is not taken and never be used in call or invoke instruction
//@{
/// whether this is a function without any possible caller?
bool isDeadFunction (const Function * fun);

/// whether this is an argument in dead function
inline bool ArgInDeadFunction (const Value * val)
{
    return SVFUtil::isa<Argument>(val)
           && isDeadFunction(SVFUtil::cast<Argument>(val)->getParent());
}
//@}

inline bool isProgEntryFunction (const Function * fun)
{
    return fun && fun->getName() == "main";
}

/// Return true if this is an argument of a program entry function (e.g. main)
inline bool ArgInProgEntryFunction (const Value * val)
{
    return SVFUtil::isa<Argument>(val)
           && isProgEntryFunction(SVFUtil::cast<Argument>(val)->getParent());
}
/// Return true if this is value in a dead function (function without any caller)
bool isPtrInDeadFunction (const Value * value);
//@}

inline bool isProgExitCall(const CallSite cs)
{
    return isProgExitFunction(getCallee(cs));
}

inline bool isProgExitCall(const Instruction *inst)
{
    return isProgExitFunction(getCallee(inst));
}
//@}

/// Function does not have any possible caller in the call graph
//@{
/// Return true if the function does not have a caller (either it is a main function or a dead function)
inline bool isNoCallerFunction (const Function * fun)
{
    return isDeadFunction(fun) || isProgEntryFunction(fun);
}

/// Return true if the argument in a function does not have a caller
inline bool ArgInNoCallerFunction (const Value * val)
{
    return SVFUtil::isa<Argument>(val)
           && isNoCallerFunction(SVFUtil::cast<Argument>(val)->getParent());
}
//@}

/// Return true if the function has a return instruction reachable from function entry
bool functionDoesNotRet (const Function * fun);

/// Get reachable basic block from function entry
void getFunReachableBBs (const Function * fun, DominatorTree* dt,std::vector<const BasicBlock*>& bbs);

/// Get function exit basic block
/// FIXME: this back() here is only valid when UnifyFunctionExitNodes pass is invoked
inline const BasicBlock* getFunExitBB(const Function* fun)
{
    return &fun->back();
}
/// Strip off the constant casts
const Value * stripConstantCasts(const Value *val);

/// Strip off the all casts
const Value *stripAllCasts(const Value *val) ;

/// Get the type of the heap allocation
const Type *getTypeOfHeapAlloc(const llvm::Instruction *inst) ;

/// Return the bitcast instruction which is val's only use site, otherwise return nullptr
const Value* getUniqueUseViaCastInst(const Value* val);

/// Return corresponding constant expression, otherwise return nullptr
//@{
inline const ConstantExpr *isGepConstantExpr(const Value *val)
{
    if(const ConstantExpr* constExpr = SVFUtil::dyn_cast<ConstantExpr>(val))
    {
        if(constExpr->getOpcode() == Instruction::GetElementPtr)
            return constExpr;
    }
    return nullptr;
}

inline const ConstantExpr *isInt2PtrConstantExpr(const Value *val)
{
    if(const ConstantExpr* constExpr = SVFUtil::dyn_cast<ConstantExpr>(val))
    {
        if(constExpr->getOpcode() == Instruction::IntToPtr)
            return constExpr;
    }
    return nullptr;
}

inline const ConstantExpr *isPtr2IntConstantExpr(const Value *val)
{
    if(const ConstantExpr* constExpr = SVFUtil::dyn_cast<ConstantExpr>(val))
    {
        if(constExpr->getOpcode() == Instruction::PtrToInt)
            return constExpr;
    }
    return nullptr;
}

inline const ConstantExpr *isCastConstantExpr(const Value *val)
{
    if(const ConstantExpr* constExpr = SVFUtil::dyn_cast<ConstantExpr>(val))
    {
        if(constExpr->getOpcode() == Instruction::BitCast)
            return constExpr;
    }
    return nullptr;
}

inline const ConstantExpr *isSelectConstantExpr(const Value *val)
{
    if(const ConstantExpr* constExpr = SVFUtil::dyn_cast<ConstantExpr>(val))
    {
        if(constExpr->getOpcode() == Instruction::Select)
            return constExpr;
    }
    return nullptr;
}

inline const ConstantExpr *isTruncConstantExpr(const Value *val)
{
    if(const ConstantExpr* constExpr = SVFUtil::dyn_cast<ConstantExpr>(val))
    {
        if(constExpr->getOpcode() == Instruction::Trunc ||
                constExpr->getOpcode() == Instruction::FPTrunc ||
                constExpr->getOpcode() == Instruction::ZExt ||
                constExpr->getOpcode() == Instruction::SExt ||
                constExpr->getOpcode() == Instruction::FPExt)
            return constExpr;
    }
    return nullptr;
}

inline const ConstantExpr *isCmpConstantExpr(const Value *val)
{
    if(const ConstantExpr* constExpr = SVFUtil::dyn_cast<ConstantExpr>(val))
    {
        if(constExpr->getOpcode() == Instruction::ICmp || constExpr->getOpcode() == Instruction::FCmp)
            return constExpr;
    }
    return nullptr;
}

inline const ConstantExpr *isBinaryConstantExpr(const Value *val)
{
    if(const ConstantExpr* constExpr = SVFUtil::dyn_cast<ConstantExpr>(val))
    {
        if((constExpr->getOpcode() >= Instruction::BinaryOpsBegin) && (constExpr->getOpcode() <= Instruction::BinaryOpsEnd))
            return constExpr;
    }
    return nullptr;
}

inline const ConstantExpr *isUnaryConstantExpr(const Value *val)
{
    if(const ConstantExpr* constExpr = SVFUtil::dyn_cast<ConstantExpr>(val))
    {
        if((constExpr->getOpcode() >= Instruction::UnaryOpsBegin) && (constExpr->getOpcode() <= Instruction::UnaryOpsEnd))
            return constExpr;
    }
    return nullptr;
}
//@}

inline static DataLayout* getDataLayout(Module* mod)
{
    static DataLayout *dl = nullptr;
    if (dl == nullptr) dl = new DataLayout(mod);
    return dl;
}

/// Get the next instructions following control flow
void getNextInsts(const Instruction* curInst, std::vector<const Instruction*>& instList);

/// Get the previous instructions following control flow
void getPrevInsts(const Instruction* curInst, std::vector<const Instruction*>& instList);

/// Get basic block successor position
u32_t getBBSuccessorPos(const BasicBlock *BB, const BasicBlock *Succ);
/// Get num of BB's successors
u32_t getBBSuccessorNum(const BasicBlock *BB);
/// Get basic block predecessor positin
u32_t getBBPredecessorPos(const BasicBlock *BB, const BasicBlock *Pred);
/// Get num of BB's predecessors
u32_t getBBPredecessorNum(const BasicBlock *BB);



/// Check whether a file is an LLVM IR file
bool isIRFile(const std::string &filename);

/// Parse argument for multi-module analysis
void processArguments(int argc, char **argv, int &arg_num, char **arg_value,
                      std::vector<std::string> &moduleNameVec);

/// Helper method to get the size of the type from target data layout
//@{
u32_t getTypeSizeInBytes(const Type* type);
u32_t getTypeSizeInBytes(const StructType *sty, u32_t field_index);
//@}


} // End namespace SVFUtil

} // End namespace SVF

#endif /* INCLUDE_SVF_FE_LLVMUTIL_H_ */<|MERGE_RESOLUTION|>--- conflicted
+++ resolved
@@ -83,20 +83,6 @@
     return SVFUtil::isa<ReturnInst>(inst);
 }
 
-<<<<<<< HEAD
-/// Return true if the call is a heap allocator/reallocator
-//@{
-/// note that these two functions are not suppose to be used externally
-inline bool isHeapAllocExtFunViaRet(const SVFFunction* fun)
-{
-    return fun && (ExtAPI::getExtAPI()->is_alloc(fun)
-                   || ExtAPI::getExtAPI()->is_realloc(fun));
-}
-inline bool isHeapAllocExtFunViaArg(const SVFFunction* fun)
-{
-    return fun && ExtAPI::getExtAPI()->is_arg_alloc(fun);
-}
-
 static inline Type *getPtrElementType(const PointerType* pty)
 {
 #if (LLVM_VERSION_MAJOR < 14)
@@ -106,9 +92,7 @@
     return pty->getNonOpaquePointerElementType();
 #endif
 }
-
-=======
->>>>>>> 8052a767
+  
 /// interfaces to be used externally
 inline bool isHeapAllocExtCallViaRet(const CallSite cs)
 {
