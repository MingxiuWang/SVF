--- conflicted
+++ resolved
@@ -30,11 +30,8 @@
 #ifndef SRCSNKANALYSIS_H_
 #define SRCSNKANALYSIS_H_
 
-<<<<<<< HEAD
-#include "SrcSnkSolver.h"
-=======
+
 #include "Util/GraphReachSolver.h"
->>>>>>> 2b1b77e7
 #include "Graphs/SVFGOPT.h"
 #include "SABER/ProgSlice.h"
 #include "SABER/SaberSVFGBuilder.h"
@@ -42,11 +39,7 @@
 namespace SVF
 {
 
-<<<<<<< HEAD
-typedef SrcSnkSolver<SVFG*,CxtDPItem> CFLSrcSnkSolver;
-=======
 typedef GraphReachSolver<SVFG*,CxtDPItem> CFLSrcSnkSolver;
->>>>>>> 2b1b77e7
 
 /*!
  * General source-sink analysis, which serves as a base analysis to be extended for various clients
