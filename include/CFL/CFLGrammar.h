--- conflicted
+++ resolved
@@ -283,13 +283,6 @@
     static constexpr u64_t EdgeKindMask = (~0ULL) >> (64 - EdgeKindMaskBits);
     Kind startKind;
 private:
-<<<<<<< HEAD
-=======
-    Set<Kind> attributeKinds;
-    Map<Kind,  Set<Attribute>> kind2AttrsMap;
-    Map<Symbol, Productions> rawProductions;
-    Kind totalKind;
->>>>>>> ce7b8363
     Map<std::string, Kind> nonterminals;
     Map<std::string, Kind> terminals;
     Set<Kind> attributeKinds;  
@@ -402,7 +395,6 @@
     }
 
 private:
-<<<<<<< HEAD
     SymbolSet<Production> epsilonProds;
     SymbolMap<Symbol, Productions> singleRHS2Prods;
     SymbolMap<Symbol, Productions> firstRHS2Prods;
@@ -474,13 +466,6 @@
 private:
     DataSet data_set;	///< store all data in the work list.
     DataDeque data_list;	///< work list using std::vector.
-=======
-    Set<Production> epsilonProds;
-    Map<Symbol, Productions> singleRHS2Prods;
-    Map<Symbol, Productions> firstRHS2Prods;
-    Map<Symbol, Productions> secondRHS2Prods;
-    Symbol newTerminalSubscript;
->>>>>>> ce7b8363
 };
 
 }
