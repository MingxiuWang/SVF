//===- CFBasicBlockG.h ----------------------------------------------------------------//
//
//                     SVF: Static Value-Flow Analysis
//
// Copyright (C) <2013->  <Yulei Sui>
//

// This program is free software: you can redistribute it and/or modify
// it under the terms of the GNU Affero General Public License as published by
// the Free Software Foundation, either version 3 of the License, or
// (at your option) any later version.

// This program is distributed in the hope that it will be useful,
// but WITHOUT ANY WARRANTY; without even the implied warranty of
// MERCHANTABILITY or FITNESS FOR A PARTICULAR PURPOSE.  See the
// GNU Affero General Public License for more details.

// You should have received a copy of the GNU Affero General Public License
// along with this program.  If not, see <http://www.gnu.org/licenses/>.
//
//===----------------------------------------------------------------------===//

/*
 * CFBasicBlockG.h
 *
 *  Created on: 24 Dec. 2022
 *      Author: Xiao, Jiawei
 */

#ifndef SVF_CFBASICBLOCKG_H
#define SVF_CFBASICBLOCKG_H
#include "Util/SVFUtil.h"
#include "Graphs/ICFG.h"
#include "Graphs/GenericGraph.h"

namespace SVF
{
class CFBasicBlockNode;
class SVFIR;

typedef GenericEdge<CFBasicBlockNode> GenericCFBasicBlockEdgeTy;

class CFBasicBlockEdge : public GenericCFBasicBlockEdgeTy
{
public:
    typedef struct equalCFBBEdge
    {
        bool
        operator()(const CFBasicBlockEdge *lhs, const CFBasicBlockEdge *rhs) const
        {
            if (lhs->getSrcID() != rhs->getSrcID())
                return lhs->getSrcID() < rhs->getSrcID();
            else if (lhs->getDstID() != rhs->getDstID())
                return lhs->getDstID() < rhs->getDstID();
            else
                return lhs->getICFGEdge() < rhs->getICFGEdge();
        }
    } equalICFGEdgeWrapper;

    typedef OrderedSet<CFBasicBlockEdge *, equalICFGEdgeWrapper> CFBBEdgeSetTy;
    typedef CFBBEdgeSetTy::iterator iterator;
    typedef CFBBEdgeSetTy::const_iterator const_iterator;

private:
    const ICFGEdge *_icfgEdge;

public:
    CFBasicBlockEdge(CFBasicBlockNode* src, CFBasicBlockNode* dst,
                     const ICFGEdge* edge)
        : GenericCFBasicBlockEdgeTy(src, dst, 0), _icfgEdge(edge)
    {
    }

    CFBasicBlockEdge(CFBasicBlockNode* src, CFBasicBlockNode* dst)
        : GenericCFBasicBlockEdgeTy(src, dst, 0), _icfgEdge(nullptr)
    {
    }

    friend std::ostream &operator<<(std::ostream &o, const CFBasicBlockEdge &edge)
    {
        o << edge.toString();
        return o;
    }

    virtual const std::string toString() const
    {
        return _icfgEdge->toString();
    }

    inline const ICFGEdge *getICFGEdge() const
    {
        return _icfgEdge;
    }

    using SVF::GenericEdge<NodeType>::operator==;
    /// Add the hash function for std::set (we also can overload operator< to implement this)
    //  and duplicated elements in the set are not inserted (binary tree comparison)
    //@{

    virtual inline bool operator==(const CFBasicBlockEdge *rhs) const
    {
        return (rhs->getSrcID() == this->getSrcID() && rhs->getDstID() == this->getDstID() &&
                rhs->getICFGEdge() == this->getICFGEdge());
    }
    //@}

};

typedef GenericNode<CFBasicBlockNode, CFBasicBlockEdge> GenericCFBasicBlockNodeTy;

class CFBasicBlockNode : public GenericCFBasicBlockNodeTy
{
public:
    typedef CFBasicBlockEdge::CFBBEdgeSetTy CFBBEdgeSetTy;
    typedef CFBasicBlockEdge::CFBBEdgeSetTy ::iterator iterator;
    typedef CFBasicBlockEdge::CFBBEdgeSetTy::const_iterator const_iterator;

private:
    std::vector<const ICFGNode *> _icfgNodes; /// Every CBFGNode holds a vector of ICFGNodes
    CFBBEdgeSetTy InEdges; ///< all incoming edge of this node
    CFBBEdgeSetTy OutEdges; ///< all outgoing edge of this node

public:
    CFBasicBlockNode(std::vector<const ICFGNode*> icfgNodes)
        : GenericCFBasicBlockNodeTy((*icfgNodes.begin())->getId(), 0),
          _icfgNodes(SVFUtil::move(icfgNodes))
    {
    }

    CFBasicBlockNode(const SVFBasicBlock* bb);

    friend std::ostream &operator<<(std::ostream &o, const CFBasicBlockNode &node)
    {
        o << node.toString();
        return o;
    }

    virtual const std::string toString() const;

    inline std::string getName() const
    {
        assert(!_icfgNodes.empty() && "no ICFG nodes in CFBB");
        return (*_icfgNodes.begin())->getBB()->getName();
    }

    inline const SVFBasicBlock *getSVFBasicBlock() const
    {
        assert(!_icfgNodes.empty() && "no ICFG nodes in CFBB");
        return (*_icfgNodes.begin())->getBB();
    }

    inline const SVFFunction *getFunction() const
    {
        assert(!_icfgNodes.empty() && "no ICFG nodes in CFBB");
        return (*_icfgNodes.begin())->getFun();
    }

    inline std::vector<const ICFGNode *>::const_iterator begin() const
    {
        return _icfgNodes.cbegin();
    }

    inline std::vector<const ICFGNode *>::const_iterator end() const
    {
        return _icfgNodes.cend();
    }

    inline void removeNode(const ICFGNode* node)
    {
        const auto it = std::find(_icfgNodes.begin(), _icfgNodes.end(), node);
        assert(it != _icfgNodes.end() && "icfg node not in BB?");
        _icfgNodes.erase(it);
    }

    inline void addNode(const ICFGNode* node)
    {
        _icfgNodes.push_back(node);
    }

    inline u32_t getICFGNodeNum() const
    {
        return _icfgNodes.size();
    }

public:
    /// Get incoming/outgoing edge set
    ///@{
    inline const CFBBEdgeSetTy &getOutEdges() const
    {
        return OutEdges;
    }

    inline const CFBBEdgeSetTy &getInEdges() const
    {
        return InEdges;
    }
    ///@}

    /// Has incoming/outgoing edge set
    //@{
    inline bool hasIncomingEdge() const
    {
        return (InEdges.empty() == false);
    }

    inline bool hasOutgoingEdge() const
    {
        return (OutEdges.empty() == false);
    }
    //@}

    ///  iterators
    //@{
    inline iterator OutEdgeBegin()
    {
        return OutEdges.begin();
    }

    inline iterator OutEdgeEnd()
    {
        return OutEdges.end();
    }

    inline iterator InEdgeBegin()
    {
        return InEdges.begin();
    }

    inline iterator InEdgeEnd()
    {
        return InEdges.end();
    }

    inline const_iterator OutEdgeBegin() const
    {
        return OutEdges.begin();
    }

    inline const_iterator OutEdgeEnd() const
    {
        return OutEdges.end();
    }

    inline const_iterator InEdgeBegin() const
    {
        return InEdges.begin();
    }

    inline const_iterator InEdgeEnd() const
    {
        return InEdges.end();
    }
    //@}

    /// Iterators used for SCC detection, overwrite it in child class if necessory
    //@{
    virtual inline iterator directOutEdgeBegin()
    {
        return OutEdges.begin();
    }

    virtual inline iterator directOutEdgeEnd()
    {
        return OutEdges.end();
    }

    virtual inline iterator directInEdgeBegin()
    {
        return InEdges.begin();
    }

    virtual inline iterator directInEdgeEnd()
    {
        return InEdges.end();
    }

    virtual inline const_iterator directOutEdgeBegin() const
    {
        return OutEdges.begin();
    }

    virtual inline const_iterator directOutEdgeEnd() const
    {
        return OutEdges.end();
    }

    virtual inline const_iterator directInEdgeBegin() const
    {
        return InEdges.begin();
    }

    virtual inline const_iterator directInEdgeEnd() const
    {
        return InEdges.end();
    }
    //@}

    /// Add incoming and outgoing edges
    //@{
    inline bool addIncomingEdge(CFBasicBlockEdge *inEdge)
    {
        return InEdges.insert(inEdge).second;
    }

    inline bool addOutgoingEdge(CFBasicBlockEdge *outEdge)
    {
        return OutEdges.insert(outEdge).second;
    }
    //@}

    /// Remove incoming and outgoing edges
    ///@{
    inline u32_t removeIncomingEdge(CFBasicBlockEdge *edge)
    {
        iterator it = InEdges.find(edge);
        assert(it != InEdges.end() && "can not find in edge in SVFG node");
        return InEdges.erase(edge);
    }

    inline u32_t removeOutgoingEdge(CFBasicBlockEdge *edge)
    {
        iterator it = OutEdges.find(edge);
        assert(it != OutEdges.end() && "can not find out edge in SVFG node");
        return OutEdges.erase(edge);
    }
    ///@}

    /// Find incoming and outgoing edges
    //@{
    inline CFBasicBlockEdge *hasIncomingEdge(CFBasicBlockEdge *edge) const
    {
        const_iterator it = InEdges.find(edge);
        if (it != InEdges.end())
            return *it;
        else
            return nullptr;
    }

    inline CFBasicBlockEdge *hasOutgoingEdge(CFBasicBlockEdge *edge) const
    {
        const_iterator it = OutEdges.find(edge);
        if (it != OutEdges.end())
            return *it;
        else
            return nullptr;
    }
    //@}
};

typedef GenericGraph<CFBasicBlockNode, CFBasicBlockEdge> GenericCFBasicBlockGTy;

class CFBasicBlockGraph : public GenericCFBasicBlockGTy
{
    friend class CFBasicBlockGBuilder;
private:
    u32_t _totalCFBasicBlockNode{0};
    u32_t _totalCFBasicBlockEdge{0};
    Map<const SVFFunction*, CFBasicBlockNode*> _funToFirstNode;
public:

    CFBasicBlockGraph() = default;

    ~CFBasicBlockGraph() override = default;

    /// Dump graph into dot file
    void dump(const std::string &filename)
    {
        GraphPrinter::WriteGraphToFile(SVFUtil::outs(), filename, this);
    }

    inline CFBasicBlockNode *getCFBasicBlockNode(u32_t id) const
    {
        if (!hasGNode(id)) return nullptr;
        return getGNode(id);
    }

    inline bool hasCFBasicBlockNode(NodeID id) const
    {
        return hasGNode(id);
    }

<<<<<<< HEAD
    inline CFBasicBlockNode* getFirstCFBasicBlockNode(const SVFFunction* fun) const {
        if (fun && _funToFirstNode.find(fun) != _funToFirstNode.end()) {
=======
    inline CFBasicBlockNode* getCFBasicBlockNode(const SVFBasicBlock* bb) const
    {
        if (bb && _bbToNode.find(bb) != _bbToNode.end())
        {
            return _bbToNode.at(bb);
        }
        else
        {
            return nullptr;
        }
    }

    inline bool hasCFBasicBlockNode(const SVFBasicBlock* bb) const
    {
        return bb && _bbToNode.find(bb) != _bbToNode.end();
    }

    inline CFBasicBlockNode* getFirstCFBasicBlockNode(const SVFFunction* fun) const
    {
        if (fun && _funToFirstNode.find(fun) != _funToFirstNode.end())
        {
>>>>>>> 832d5c6a
            return _funToFirstNode.at(fun);
        }
        else
        {
            return nullptr;
        }
    }
    inline bool hasFirstCFBasicBlockNode(const SVFFunction* fun) const
    {
        return fun && _funToFirstNode.find(fun) != _funToFirstNode.end();
    }

    inline void setFirstCFBasicBlockNode(const Map<const SVFFunction*, CFBasicBlockNode*>& svfNodeMap)
    {
        _funToFirstNode = svfNodeMap;
    }


    bool hasCFBasicBlockEdge(CFBasicBlockNode *src, CFBasicBlockNode *dst, ICFGEdge *icfgEdge)
    {
        CFBasicBlockEdge edge(src, dst, icfgEdge);
        CFBasicBlockEdge *outEdge = src->hasOutgoingEdge(&edge);
        CFBasicBlockEdge *inEdge = dst->hasIncomingEdge(&edge);
        if (outEdge && inEdge)
        {
            assert(outEdge == inEdge && "edges not match");
            return true;
        }
        else
            return false;
    }

    inline bool hasCFBasicBlockEdge(CFBasicBlockNode *src, CFBasicBlockNode *dst) const
    {
        for (const auto &e: src->getOutEdges())
        {
            if (e->getDstNode() == dst)
                return true;
        }
        return false;
    }

    CFBasicBlockEdge* getCFBasicBlockEdge(const CFBasicBlockNode *src, const CFBasicBlockNode *dst, const ICFGEdge *icfgEdge);

    std::vector<CFBasicBlockEdge*> getCFBasicBlockEdge(const CFBasicBlockNode *src, const CFBasicBlockNode *dst);

    /// Remove a ICFGEdgeWrapper
    inline void removeCFBBEdge(CFBasicBlockEdge *edge)
    {
        if (edge->getDstNode()->hasIncomingEdge(edge))
        {
            edge->getDstNode()->removeIncomingEdge(edge);
        }
        if (edge->getSrcNode()->hasOutgoingEdge(edge))
        {
            edge->getSrcNode()->removeOutgoingEdge(edge);
        }
        delete edge;
        _totalCFBasicBlockEdge--;
    }

    /// Remove a ICFGNodeWrapper
    inline void removeCFBBNode(CFBasicBlockNode *node)
    {
        std::set<CFBasicBlockEdge *> temp;
        for (CFBasicBlockEdge *e: node->getInEdges())
            temp.insert(e);
        for (CFBasicBlockEdge *e: node->getOutEdges())
            temp.insert(e);
        for (CFBasicBlockEdge *e: temp)
        {
            removeCFBBEdge(e);
        }
        removeGNode(node);
        _totalCFBasicBlockNode--;
    }


    /// Remove node from nodeID
    inline bool removeCFBBNode(NodeID id)
    {
        if (hasGNode(id))
        {
            removeCFBBNode(getGNode(id));
            return true;
        }
        return false;
    }

    /// Add ICFGEdgeWrapper
    inline bool addCFBBEdge(CFBasicBlockEdge *edge)
    {
        bool added1 = edge->getDstNode()->addIncomingEdge(edge);
        bool added2 = edge->getSrcNode()->addOutgoingEdge(edge);
        assert(added1 && added2 && "edge not added??");
        _totalCFBasicBlockEdge++;
        return true;
    }

    /// Add a ICFGNodeWrapper
    virtual inline void addCFBBNode(CFBasicBlockNode *node)
    {
        addGNode(node->getId(), node);
        _totalCFBasicBlockNode++;
    }
};

class CFBasicBlockGBuilder
{

private:
    CFBasicBlockGraph* _CFBasicBlockG;

public:
    CFBasicBlockGBuilder() : _CFBasicBlockG() {}

    virtual void build(SVFModule* module);

    virtual void build(ICFG* icfg);

    inline CFBasicBlockGraph* getCFBasicBlockGraph()
    {
        return _CFBasicBlockG;
    }
};
}


namespace SVF
{
/* !
 * GenericGraphTraits specializations for generic graph algorithms.
 * Provide graph traits for traversing from a constraint node using standard graph ICFGTraversals.
 */
template<>
struct GenericGraphTraits<SVF::CFBasicBlockNode *>
    : public GenericGraphTraits<SVF::GenericNode<SVF::CFBasicBlockNode, SVF::CFBasicBlockEdge> *>
{
};

/// Inverse GenericGraphTraits specializations for call graph node, it is used for inverse ICFGTraversal.
template<>
struct GenericGraphTraits<Inverse< SVF::CFBasicBlockNode *> > : public GenericGraphTraits<
    Inverse<SVF::GenericNode<SVF::CFBasicBlockNode, SVF::CFBasicBlockEdge> *> >
{
};

template<>
struct GenericGraphTraits<SVF::CFBasicBlockGraph *>
    : public GenericGraphTraits<SVF::GenericGraph<SVF::CFBasicBlockNode, SVF::CFBasicBlockEdge> *>
{
    typedef SVF::CFBasicBlockNode *NodeRef;
};

template<>
struct DOTGraphTraits<SVF::CFBasicBlockGraph *> : public DOTGraphTraits<SVF::SVFIR *>
{

    typedef SVF::CFBasicBlockNode NodeType;

    DOTGraphTraits(bool isSimple = false) :
        DOTGraphTraits<SVF::SVFIR *>(isSimple)
    {
    }

    /// Return name of the graph
    static std::string getGraphName(SVF::CFBasicBlockGraph *)
    {
        return "CFBasicBlockGraph";
    }

    std::string getNodeLabel(NodeType *node, SVF::CFBasicBlockGraph *graph)
    {
        return getSimpleNodeLabel(node, graph);
    }

    /// Return the label of an ICFG node
    static std::string getSimpleNodeLabel(NodeType *node, SVF::CFBasicBlockGraph *)
    {
        std::string str;
        std::stringstream rawstr(str);
        rawstr << "NodeID: " << node->getId() << "\n";
        rawstr << node->toString();

        return rawstr.str();
    }

    static std::string getNodeAttributes(NodeType *node, SVF::CFBasicBlockGraph *)
    {
        std::string str;
        std::stringstream rawstr(str);
        rawstr << "color=black";
        return rawstr.str();
    }

    template<class EdgeIter>
    static std::string getEdgeAttributes(NodeType *, EdgeIter EI, SVF::CFBasicBlockGraph *)
    {
        return "style=solid";
    }

    template<class EdgeIter>
    static std::string getEdgeSourceLabel(NodeType *, EdgeIter EI)
    {
        return "";
    }
};

} // End namespace SVF
#endif //SVF_CFBASICBLOCKG_H<|MERGE_RESOLUTION|>--- conflicted
+++ resolved
@@ -379,32 +379,8 @@
         return hasGNode(id);
     }
 
-<<<<<<< HEAD
     inline CFBasicBlockNode* getFirstCFBasicBlockNode(const SVFFunction* fun) const {
         if (fun && _funToFirstNode.find(fun) != _funToFirstNode.end()) {
-=======
-    inline CFBasicBlockNode* getCFBasicBlockNode(const SVFBasicBlock* bb) const
-    {
-        if (bb && _bbToNode.find(bb) != _bbToNode.end())
-        {
-            return _bbToNode.at(bb);
-        }
-        else
-        {
-            return nullptr;
-        }
-    }
-
-    inline bool hasCFBasicBlockNode(const SVFBasicBlock* bb) const
-    {
-        return bb && _bbToNode.find(bb) != _bbToNode.end();
-    }
-
-    inline CFBasicBlockNode* getFirstCFBasicBlockNode(const SVFFunction* fun) const
-    {
-        if (fun && _funToFirstNode.find(fun) != _funToFirstNode.end())
-        {
->>>>>>> 832d5c6a
             return _funToFirstNode.at(fun);
         }
         else
