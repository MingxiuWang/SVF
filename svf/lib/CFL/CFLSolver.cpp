--- conflicted
+++ resolved
@@ -212,10 +212,6 @@
                 const CFLEdge* newEdge = graph->addCFLEdge(i, i, X);
                 pushIntoWorklist(newEdge);
             }
-<<<<<<< HEAD
-=======
-
->>>>>>> 76e44f00
         }
     }
 }